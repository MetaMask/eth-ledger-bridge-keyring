{
  "name": "@metamask/eth-ledger-bridge-keyring",
  "version": "0.15.0",
  "description": "A MetaMask compatible keyring, for ledger hardware wallets",
<<<<<<< HEAD
  "main": "index.js",
  "types": "types/index.d.ts",
  "files": [
    "index.js",
    "ledger-keyring.js",
    "ledger-iframe-bridge.js",
    "types/index.d.ts"
  ],
  "engines": {
    "node": ">=14.0.0"
  },
  "scripts": {
    "test": "mocha",
    "lint": "eslint . --ext .js",
    "lint:fix": "eslint --fix . --ext .js"
  },
  "publishConfig": {
    "registry": "https://registry.npmjs.org/",
    "access": "public"
  },
  "repository": {
    "type": "git",
    "url": "git+https://github.com/MetaMask/eth-ledger-bridge-keyring.git"
  },
=======
>>>>>>> 875abfdb
  "keywords": [
    "ethereum",
    "keyring",
    "ledger",
    "metamask"
  ],
  "homepage": "https://github.com/MetaMask/eth-ledger-bridge-keyring#readme",
  "bugs": {
    "url": "https://github.com/MetaMask/eth-ledger-bridge-keyring/issues"
  },
  "repository": {
    "type": "git",
    "url": "git+https://github.com/MetaMask/eth-ledger-bridge-keyring.git"
  },
  "license": "ISC",
  "author": "Bruno Barbieri",
  "main": "dist/index.js",
  "types": "dist/index.d.ts",
  "files": [
    "dist/"
  ],
  "scripts": {
    "build": "tsc --project tsconfig.build.json",
    "build:clean": "rimraf dist && yarn build",
    "build:docs": "typedoc",
    "lint": "yarn lint:eslint && yarn lint:misc --check && yarn lint:dependencies",
    "lint:dependencies": "depcheck",
    "lint:eslint": "eslint . --cache --ext js,ts",
    "lint:fix": "yarn lint:eslint --fix && yarn lint:misc --write && yarn lint:dependencies",
    "lint:misc": "prettier '**/*.json' '**/*.md' '!CHANGELOG.md' '**/*.yml' '!.yarnrc.yml' --ignore-path .gitignore --no-error-on-unmatched-pattern",
    "prepack": "./scripts/prepack.sh",
    "test": "mocha -r ts-node/register src/**/*.ts"
  },
  "dependencies": {
    "@ethereumjs/tx": "^4.1.1",
    "@metamask/utils": "^5.0.0",
    "eth-sig-util": "^2.0.0",
    "ethereumjs-util": "^7.0.9",
    "hdkey": "0.8.0"
  },
  "devDependencies": {
    "@ethereumjs/common": "^3.1.1",
    "@lavamoat/allow-scripts": "^2.3.0",
    "@ledgerhq/hw-app-eth": "^6.32.0",
    "@metamask/eslint-config": "^11.0.1",
    "@metamask/eslint-config-browser": "^11.0.0",
    "@metamask/eslint-config-mocha": "^11.0.0",
    "@metamask/eslint-config-nodejs": "^11.0.0",
    "@metamask/eslint-config-typescript": "^11.0.0",
    "@types/chai": "^4.3.4",
    "@types/chai-spies": "^1.0.3",
    "@types/eth-sig-util": "^2.1.1",
    "@types/ethereumjs-tx": "^1.0.1",
    "@types/hdkey": "^2.0.1",
    "@types/mocha": "^5.0.0",
    "@types/node": "^14.0.0",
    "@typescript-eslint/eslint-plugin": "^5.43.0",
    "@typescript-eslint/parser": "^5.43.0",
    "chai": "^4.1.2",
    "chai-spies": "^1.0.0",
    "depcheck": "^1.4.3",
    "eslint": "^8.27.0",
    "eslint-config-prettier": "^8.5.0",
    "eslint-plugin-import": "^2.26.0",
    "eslint-plugin-jsdoc": "^39.6.2",
    "eslint-plugin-mocha": "^10.1.0",
    "eslint-plugin-node": "^11.1.0",
    "eslint-plugin-prettier": "^4.2.1",
    "ethereumjs-tx": "^1.3.4",
    "mocha": "^5.0.4",
    "prettier": "^2.7.1",
    "prettier-plugin-packagejson": "^2.2.12",
    "rimraf": "^4.1.2",
    "ts-node": "^10.7.0",
    "typedoc": "^0.23.15",
    "typescript": "~4.8.4"
  },
  "packageManager": "yarn@3.4.1",
  "engines": {
    "node": ">=14.0.0"
  },
  "publishConfig": {
    "access": "public",
    "registry": "https://registry.npmjs.org/"
  },
  "lavamoat": {
    "allowScripts": {
      "@lavamoat/preinstall-always-fail": false,
      "eth-sig-util>ethereumjs-abi>ethereumjs-util>keccak": false,
      "eth-sig-util>ethereumjs-util>keccak": false,
      "ethereumjs-tx>ethereumjs-util>keccak": false,
      "ethereumjs-util>ethereum-cryptography>keccak": false,
      "ethereumjs-util>ethereum-cryptography>secp256k1": false,
      "hdkey>secp256k1": false
    }
  }
}<|MERGE_RESOLUTION|>--- conflicted
+++ resolved
@@ -2,33 +2,6 @@
   "name": "@metamask/eth-ledger-bridge-keyring",
   "version": "0.15.0",
   "description": "A MetaMask compatible keyring, for ledger hardware wallets",
-<<<<<<< HEAD
-  "main": "index.js",
-  "types": "types/index.d.ts",
-  "files": [
-    "index.js",
-    "ledger-keyring.js",
-    "ledger-iframe-bridge.js",
-    "types/index.d.ts"
-  ],
-  "engines": {
-    "node": ">=14.0.0"
-  },
-  "scripts": {
-    "test": "mocha",
-    "lint": "eslint . --ext .js",
-    "lint:fix": "eslint --fix . --ext .js"
-  },
-  "publishConfig": {
-    "registry": "https://registry.npmjs.org/",
-    "access": "public"
-  },
-  "repository": {
-    "type": "git",
-    "url": "git+https://github.com/MetaMask/eth-ledger-bridge-keyring.git"
-  },
-=======
->>>>>>> 875abfdb
   "keywords": [
     "ethereum",
     "keyring",
