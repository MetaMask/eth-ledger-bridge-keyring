{
  "name": "@metamask/eth-ledger-bridge-keyring",
  "version": "1.0.0",
  "description": "A MetaMask compatible keyring, for ledger hardware wallets",
  "keywords": [
    "ethereum",
    "keyring",
    "ledger",
    "metamask"
  ],
  "homepage": "https://github.com/MetaMask/eth-ledger-bridge-keyring#readme",
  "bugs": {
    "url": "https://github.com/MetaMask/eth-ledger-bridge-keyring/issues"
  },
  "repository": {
    "type": "git",
    "url": "https://github.com/MetaMask/eth-ledger-bridge-keyring.git"
  },
  "license": "ISC",
  "author": "Bruno Barbieri",
  "main": "dist/index.js",
  "types": "dist/index.d.ts",
  "files": [
    "dist/"
  ],
  "scripts": {
    "build": "tsc --project tsconfig.build.json",
    "build:clean": "rimraf dist && yarn build",
    "build:docs": "typedoc",
    "lint": "yarn lint:eslint && yarn lint:misc --check && yarn lint:dependencies",
    "lint:dependencies": "depcheck",
    "lint:eslint": "eslint . --cache --ext js,ts",
    "lint:fix": "yarn lint:eslint --fix && yarn lint:misc --write && yarn lint:dependencies",
    "lint:misc": "prettier '**/*.json' '**/*.md' '!CHANGELOG.md' '**/*.yml' '!.yarnrc.yml' --ignore-path .gitignore --no-error-on-unmatched-pattern",
    "prepack": "./scripts/prepack.sh",
    "test": "jest && jest-it-up",
    "test:watch": "jest --watch"
  },
  "dependencies": {
    "@ethereumjs/rlp": "^4.0.0",
    "@ethereumjs/tx": "^4.1.1",
<<<<<<< HEAD
    "@metamask/eth-sig-util": "^6.0.1",
    "@metamask/utils": "^5.0.0",
    "ethereumjs-util": "^7.0.9",
=======
    "@ethereumjs/util": "^8.0.0",
    "@metamask/utils": "^5.0.0",
    "eth-sig-util": "^2.0.0",
>>>>>>> 30ddc3a0
    "hdkey": "0.8.0"
  },
  "devDependencies": {
    "@ethereumjs/common": "^3.1.1",
    "@lavamoat/allow-scripts": "^2.3.0",
    "@ledgerhq/hw-app-eth": "^6.32.0",
    "@ledgerhq/types-cryptoassets": "^7.6.0",
    "@ledgerhq/types-devices": "^6.22.4",
    "@metamask/auto-changelog": "^3.1.0",
    "@metamask/eslint-config": "^11.0.1",
    "@metamask/eslint-config-browser": "^11.0.0",
    "@metamask/eslint-config-jest": "^11.0.0",
    "@metamask/eslint-config-nodejs": "^11.0.0",
    "@metamask/eslint-config-typescript": "^11.0.0",
    "@types/ethereumjs-tx": "^1.0.1",
    "@types/hdkey": "^2.0.1",
    "@types/jest": "^28.1.6",
    "@types/node": "^14.0.0",
    "@typescript-eslint/eslint-plugin": "^5.43.0",
    "@typescript-eslint/parser": "^5.43.0",
    "depcheck": "^1.4.3",
    "eslint": "^8.27.0",
    "eslint-config-prettier": "^8.5.0",
    "eslint-plugin-import": "^2.26.0",
    "eslint-plugin-jest": "^27.1.5",
    "eslint-plugin-jsdoc": "^39.6.2",
    "eslint-plugin-node": "^11.1.0",
    "eslint-plugin-prettier": "^4.2.1",
    "ethereumjs-tx": "^1.3.4",
    "jest": "^28.1.3",
    "jest-it-up": "^2.2.0",
    "prettier": "^2.7.1",
    "prettier-plugin-packagejson": "^2.2.12",
    "rimraf": "^4.1.2",
    "ts-jest": "^28.0.7",
    "ts-node": "^10.7.0",
    "typedoc": "^0.23.15",
    "typescript": "~4.8.4"
  },
  "packageManager": "yarn@3.4.1",
  "engines": {
    "node": ">=14.0.0"
  },
  "publishConfig": {
    "access": "public",
    "registry": "https://registry.npmjs.org/"
  },
  "lavamoat": {
    "allowScripts": {
      "@lavamoat/preinstall-always-fail": false,
<<<<<<< HEAD
      "ethereumjs-tx>ethereumjs-util>keccak": false,
      "ethereumjs-util>ethereum-cryptography>keccak": false,
      "ethereumjs-util>ethereum-cryptography>secp256k1": false,
      "hdkey>secp256k1": false,
      "@ledgerhq/hw-app-eth>@ledgerhq/domain-service>eip55>keccak": false
=======
      "eth-sig-util>ethereumjs-util>ethereum-cryptography>keccak": false,
      "eth-sig-util>ethereumjs-util>ethereum-cryptography>secp256k1": false,
      "hdkey>secp256k1": false
>>>>>>> 30ddc3a0
    }
  }
}<|MERGE_RESOLUTION|>--- conflicted
+++ resolved
@@ -39,15 +39,9 @@
   "dependencies": {
     "@ethereumjs/rlp": "^4.0.0",
     "@ethereumjs/tx": "^4.1.1",
-<<<<<<< HEAD
+    "@ethereumjs/util": "^8.0.0",
     "@metamask/eth-sig-util": "^6.0.1",
     "@metamask/utils": "^5.0.0",
-    "ethereumjs-util": "^7.0.9",
-=======
-    "@ethereumjs/util": "^8.0.0",
-    "@metamask/utils": "^5.0.0",
-    "eth-sig-util": "^2.0.0",
->>>>>>> 30ddc3a0
     "hdkey": "0.8.0"
   },
   "devDependencies": {
@@ -98,17 +92,9 @@
   "lavamoat": {
     "allowScripts": {
       "@lavamoat/preinstall-always-fail": false,
-<<<<<<< HEAD
+      "@ledgerhq/hw-app-eth>@ledgerhq/domain-service>eip55>keccak": false,
       "ethereumjs-tx>ethereumjs-util>keccak": false,
-      "ethereumjs-util>ethereum-cryptography>keccak": false,
-      "ethereumjs-util>ethereum-cryptography>secp256k1": false,
-      "hdkey>secp256k1": false,
-      "@ledgerhq/hw-app-eth>@ledgerhq/domain-service>eip55>keccak": false
-=======
-      "eth-sig-util>ethereumjs-util>ethereum-cryptography>keccak": false,
-      "eth-sig-util>ethereumjs-util>ethereum-cryptography>secp256k1": false,
       "hdkey>secp256k1": false
->>>>>>> 30ddc3a0
     }
   }
 }