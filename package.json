{
  "name": "@metamask/eth-ledger-bridge-keyring",
  "version": "1.0.0",
  "description": "A MetaMask compatible keyring, for ledger hardware wallets",
<<<<<<< HEAD
  "main": "index.js",
  "files": [
    "index.js"
  ],
  "engines": {
    "node": ">=14.0.0"
  },
  "scripts": {
    "test": "mocha",
    "lint": "eslint . --ext .js",
    "lint:fix": "eslint --fix . --ext .js"
  },
  "publishConfig": {
    "registry": "https://registry.npmjs.org/",
    "access": "public"
  },
  "repository": {
    "type": "git",
    "url": "git+https://github.com/MetaMask/eth-ledger-bridge-keyring.git"
  },
=======
>>>>>>> 6e19ecc5
  "keywords": [
    "ethereum",
    "keyring",
    "ledger",
    "metamask"
  ],
  "homepage": "https://github.com/MetaMask/eth-ledger-bridge-keyring#readme",
  "bugs": {
    "url": "https://github.com/MetaMask/eth-ledger-bridge-keyring/issues"
  },
  "repository": {
    "type": "git",
    "url": "https://github.com/MetaMask/eth-ledger-bridge-keyring.git"
  },
  "license": "ISC",
  "author": "Bruno Barbieri",
  "main": "dist/index.js",
  "types": "dist/index.d.ts",
  "files": [
    "dist/"
  ],
  "scripts": {
    "build": "tsc --project tsconfig.build.json",
    "build:clean": "rimraf dist && yarn build",
    "build:docs": "typedoc",
    "lint": "yarn lint:eslint && yarn lint:misc --check && yarn lint:dependencies",
    "lint:dependencies": "depcheck",
    "lint:eslint": "eslint . --cache --ext js,ts",
    "lint:fix": "yarn lint:eslint --fix && yarn lint:misc --write && yarn lint:dependencies",
    "lint:misc": "prettier '**/*.json' '**/*.md' '!CHANGELOG.md' '**/*.yml' '!.yarnrc.yml' --ignore-path .gitignore --no-error-on-unmatched-pattern",
    "prepack": "./scripts/prepack.sh",
    "test": "jest && jest-it-up",
    "test:watch": "jest --watch"
  },
  "dependencies": {
<<<<<<< HEAD
    "@ethereumjs/tx": "^3.2.0",
    "@metamask/eth-sig-util": "^5.0.2",
=======
    "@ethereumjs/tx": "^4.1.1",
    "@metamask/utils": "^5.0.0",
    "eth-sig-util": "^2.0.0",
>>>>>>> 6e19ecc5
    "ethereumjs-util": "^7.0.9",
    "hdkey": "0.8.0"
  },
  "devDependencies": {
    "@ethereumjs/common": "^3.1.1",
    "@lavamoat/allow-scripts": "^2.3.0",
    "@ledgerhq/hw-app-eth": "^6.32.0",
    "@metamask/auto-changelog": "^3.1.0",
    "@metamask/eslint-config": "^11.0.1",
    "@metamask/eslint-config-browser": "^11.0.0",
    "@metamask/eslint-config-jest": "^11.0.0",
    "@metamask/eslint-config-nodejs": "^11.0.0",
    "@metamask/eslint-config-typescript": "^11.0.0",
    "@types/eth-sig-util": "^2.1.1",
    "@types/ethereumjs-tx": "^1.0.1",
    "@types/hdkey": "^2.0.1",
    "@types/jest": "^28.1.6",
    "@types/node": "^14.0.0",
    "@typescript-eslint/eslint-plugin": "^5.43.0",
    "@typescript-eslint/parser": "^5.43.0",
    "depcheck": "^1.4.3",
    "eslint": "^8.27.0",
    "eslint-config-prettier": "^8.5.0",
    "eslint-plugin-import": "^2.26.0",
    "eslint-plugin-jest": "^27.1.5",
    "eslint-plugin-jsdoc": "^39.6.2",
    "eslint-plugin-node": "^11.1.0",
    "eslint-plugin-prettier": "^4.2.1",
    "ethereumjs-tx": "^1.3.4",
    "jest": "^28.1.3",
    "jest-it-up": "^2.2.0",
    "prettier": "^2.7.1",
    "prettier-plugin-packagejson": "^2.2.12",
    "rimraf": "^4.1.2",
    "ts-jest": "^28.0.7",
    "ts-node": "^10.7.0",
    "typedoc": "^0.23.15",
    "typescript": "~4.8.4"
  },
  "packageManager": "yarn@3.4.1",
  "engines": {
    "node": ">=14.0.0"
  },
  "publishConfig": {
    "access": "public",
    "registry": "https://registry.npmjs.org/"
  },
  "lavamoat": {
    "allowScripts": {
      "@lavamoat/preinstall-always-fail": false,
      "eth-sig-util>ethereumjs-abi>ethereumjs-util>keccak": false,
      "eth-sig-util>ethereumjs-util>keccak": false,
      "ethereumjs-tx>ethereumjs-util>keccak": false,
      "ethereumjs-util>ethereum-cryptography>keccak": false,
      "ethereumjs-util>ethereum-cryptography>secp256k1": false,
      "hdkey>secp256k1": false
    }
  }
}<|MERGE_RESOLUTION|>--- conflicted
+++ resolved
@@ -2,29 +2,6 @@
   "name": "@metamask/eth-ledger-bridge-keyring",
   "version": "1.0.0",
   "description": "A MetaMask compatible keyring, for ledger hardware wallets",
-<<<<<<< HEAD
-  "main": "index.js",
-  "files": [
-    "index.js"
-  ],
-  "engines": {
-    "node": ">=14.0.0"
-  },
-  "scripts": {
-    "test": "mocha",
-    "lint": "eslint . --ext .js",
-    "lint:fix": "eslint --fix . --ext .js"
-  },
-  "publishConfig": {
-    "registry": "https://registry.npmjs.org/",
-    "access": "public"
-  },
-  "repository": {
-    "type": "git",
-    "url": "git+https://github.com/MetaMask/eth-ledger-bridge-keyring.git"
-  },
-=======
->>>>>>> 6e19ecc5
   "keywords": [
     "ethereum",
     "keyring",
@@ -60,14 +37,9 @@
     "test:watch": "jest --watch"
   },
   "dependencies": {
-<<<<<<< HEAD
-    "@ethereumjs/tx": "^3.2.0",
+    "@ethereumjs/tx": "^4.1.1",
     "@metamask/eth-sig-util": "^5.0.2",
-=======
-    "@ethereumjs/tx": "^4.1.1",
     "@metamask/utils": "^5.0.0",
-    "eth-sig-util": "^2.0.0",
->>>>>>> 6e19ecc5
     "ethereumjs-util": "^7.0.9",
     "hdkey": "0.8.0"
   },
@@ -81,7 +53,6 @@
     "@metamask/eslint-config-jest": "^11.0.0",
     "@metamask/eslint-config-nodejs": "^11.0.0",
     "@metamask/eslint-config-typescript": "^11.0.0",
-    "@types/eth-sig-util": "^2.1.1",
     "@types/ethereumjs-tx": "^1.0.1",
     "@types/hdkey": "^2.0.1",
     "@types/jest": "^28.1.6",
@@ -118,8 +89,6 @@
   "lavamoat": {
     "allowScripts": {
       "@lavamoat/preinstall-always-fail": false,
-      "eth-sig-util>ethereumjs-abi>ethereumjs-util>keccak": false,
-      "eth-sig-util>ethereumjs-util>keccak": false,
       "ethereumjs-tx>ethereumjs-util>keccak": false,
       "ethereumjs-util>ethereum-cryptography>keccak": false,
       "ethereumjs-util>ethereum-cryptography>secp256k1": false,
