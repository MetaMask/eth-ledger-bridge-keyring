--- conflicted
+++ resolved
@@ -41,17 +41,10 @@
   // An object that configures minimum threshold enforcement for coverage results
   coverageThreshold: {
     global: {
-<<<<<<< HEAD
-      branches: 69.42,
-      functions: 89.18,
-      lines: 82.27,
-      statements: 82.18,
-=======
       branches: 68.06,
       functions: 88.57,
       lines: 81.29,
       statements: 81.21,
->>>>>>> 2f0da8f0
     },
   },
 
