--- conflicted
+++ resolved
@@ -41,17 +41,10 @@
   // An object that configures minimum threshold enforcement for coverage results
   coverageThreshold: {
     global: {
-<<<<<<< HEAD
-      branches: 72.67,
-      functions: 90.81,
-      lines: 84.94,
-      statements: 84.84,
-=======
       branches: 65.42,
       functions: 88.57,
       lines: 81.63,
       statements: 81.55,
->>>>>>> 30ddc3a0
     },
   },
 
