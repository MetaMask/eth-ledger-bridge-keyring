--- conflicted
+++ resolved
@@ -41,17 +41,10 @@
   // An object that configures minimum threshold enforcement for coverage results
   coverageThreshold: {
     global: {
-<<<<<<< HEAD
-      branches: 72.78,
-      functions: 89.47,
-      lines: 83.71,
-      statements: 83.62,
-=======
       branches: 69.76,
       functions: 88.73,
       lines: 81.93,
       statements: 81.84,
->>>>>>> 2cc856a4
     },
   },
 
