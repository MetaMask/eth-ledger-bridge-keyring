const { EventEmitter } = require('events')
const HDKey = require('hdkey')
const ethUtil = require('ethereumjs-util')
const sigUtil = require('eth-sig-util')
const { TransactionFactory } = require('@ethereumjs/tx')

const pathBase = 'm'
const hdPathString = `${pathBase}/44'/60'/0'`
const type = 'Ledger Hardware'

const BRIDGE_URL = 'https://block-wallet.github.io/eth-ledger-bridge-keyring'

const MAX_INDEX = 1000
const NETWORK_API_URLS = {
  ropsten: 'http://api-ropsten.etherscan.io',
  kovan: 'http://api-kovan.etherscan.io',
  rinkeby: 'https://api-rinkeby.etherscan.io',
  mainnet: 'https://api.etherscan.io',
}

const CONNECTION_EVENT = 'ledger-connection-change'

class LedgerBridgeKeyring extends EventEmitter {
  constructor (opts = {}) {
    super()
    this.accountDetails = {}
    this.bridgeUrl = null
    this.type = type
    this.page = 0
    this.perPage = 5
    this.unlockedAccount = 0
    this.hdk = new HDKey()
    this.paths = {}
    this.iframe = null
    this.network = 'mainnet'
    this.implementFullBIP44 = false
    this.deserialize(opts)

    this.iframeLoaded = false
    this._setupIframe()

    this.currentMessageId = 0
    this.messageCallbacks = {}
    this._setupListener()
  }

  serialize () {
    return Promise.resolve({
      hdPath: this.hdPath,
      accounts: this.accounts,
      accountDetails: this.accountDetails,
      bridgeUrl: this.bridgeUrl,
      implementFullBIP44: false,
    })
  }

  deserialize (opts = {}) {
    this.hdPath = opts.hdPath || hdPathString
    this.bridgeUrl = opts.bridgeUrl || BRIDGE_URL
    this.accounts = opts.accounts || []
    this.accountDetails = opts.accountDetails || {}
    if (!opts.accountDetails) {
      this._migrateAccountDetails(opts)
    }

    this.implementFullBIP44 = opts.implementFullBIP44 || false

    // Remove accounts that don't have corresponding account details
    this.accounts = this.accounts
      .filter((account) => Object.keys(this.accountDetails).includes(ethUtil.toChecksumAddress(account)))

    return Promise.resolve()
  }

  _migrateAccountDetails (opts) {
    if (this._isLedgerLiveHdPath() && opts.accountIndexes) {
      for (const account of Object.keys(opts.accountIndexes)) {
        this.accountDetails[account] = {
          bip44: true,
          hdPath: this._getPathForIndex(opts.accountIndexes[account]),
        }
      }
    }

    // try to migrate non-LedgerLive accounts too
    if (!this._isLedgerLiveHdPath()) {
      this.accounts
        .filter((account) => !Object.keys(this.accountDetails).includes(ethUtil.toChecksumAddress(account)))
        .forEach((account) => {
          try {
            this.accountDetails[ethUtil.toChecksumAddress(account)] = {
              bip44: false,
              hdPath: this._pathFromAddress(account),
            }
          } catch (e) {
            console.log(`failed to migrate account ${account}`)
          }
        })
    }
  }

  isUnlocked () {
    return Boolean(this.hdk && this.hdk.publicKey)
  }

  isConnected () {
    return this.isDeviceConnected
  }

  setAccountToUnlock (index) {
    this.unlockedAccount = parseInt(index, 10)
  }

  setHdPath (hdPath) {
    // Reset HDKey if the path changes
    if (this.hdPath !== hdPath) {
      this.hdk = new HDKey()
    }
    this.hdPath = hdPath
  }

  unlock (hdPath, updateHdk = true) {
    if (this.isUnlocked() && !hdPath) {
      return Promise.resolve('already unlocked')
    }
    const path = hdPath ? this._toLedgerPath(hdPath) : this.hdPath
    return new Promise((resolve, reject) => {
      this._sendMessage({
        action: 'ledger-unlock',
        params: {
          hdPath: path,
        },
      },
<<<<<<< HEAD
        ({ success, payload }) => {
          if (success) {
            this.hdk.publicKey = Buffer.from(payload.publicKey, 'hex')
            this.hdk.chainCode = Buffer.from(payload.chainCode, 'hex')
            resolve(payload.address)
          } else {
            reject(payload.error || new Error('Unknown error'))
          }
        })
=======
      ({ success, payload }) => {
        if (success) {
          if (updateHdk) {
            this.hdk.publicKey = Buffer.from(payload.publicKey, 'hex')
            this.hdk.chainCode = Buffer.from(payload.chainCode, 'hex')
          }
          resolve(payload.address)
        } else {
          reject(payload.error || new Error('Unknown error'))
        }
      })
>>>>>>> 239e4a79
    })
  }

  addAccounts (n = 1) {

    return new Promise((resolve, reject) => {
      this.unlock()
        .then(async (_) => {
          const from = this.unlockedAccount
          const to = from + n
          for (let i = from; i < to; i++) {
            const path = this._getPathForIndex(i)
            let address
            if (this._isLedgerLiveHdPath()) {
              address = await this.unlock(path)
            } else {
              address = this._addressFromIndex(pathBase, i)
            }
            this.accountDetails[ethUtil.toChecksumAddress(address)] = {
              // TODO: consider renaming this property, as the current name is misleading
              // It's currently used to represent whether an account uses the Ledger Live path.
              bip44: this._isLedgerLiveHdPath(),
              hdPath: path,
            }

            if (!this.accounts.includes(address)) {
              this.accounts.push(address)
            }
            this.page = 0
          }
          resolve(this.accounts)
        })
        .catch(reject)
    })
  }

  getFirstPage () {
    this.page = 0
    return this.__getPage(1)
  }

  getNextPage () {
    return this.__getPage(1)
  }

  getPreviousPage () {
    return this.__getPage(-1)
  }

  /**
  * Returns specific page of accounts.
  * @param {number} page: The page to get.
  * @returns accounts on the page.
  */
  getPage (page) {
    this.page = page
    return this.__getPage(0)
  }

  getAccounts () {
    return Promise.resolve(this.accounts.slice())
  }

  removeAccount (address) {
    if (!this.accounts.map((a) => a.toLowerCase()).includes(address.toLowerCase())) {
      throw new Error(`Address ${address} not found in this keyring`)
    }
    this.accounts = this.accounts.filter((a) => a.toLowerCase() !== address.toLowerCase())
    delete this.accountDetails[ethUtil.toChecksumAddress(address)]
  }

  attemptMakeApp () {
    return new Promise((resolve, reject) => {
      this._sendMessage({
        action: 'ledger-make-app',
      }, ({ success, error }) => {
        if (success) {
          resolve(true)
        } else {
          reject(error)
        }
      })
    })
  }

  updateTransportMethod (transportType) {
    return new Promise((resolve, reject) => {
      // If the iframe isn't loaded yet, let's store the desired transportType value and
      // optimistically return a successful promise
      if (!this.iframeLoaded) {
        this.delayedPromise = {
          resolve,
          reject,
          transportType,
        }
        return
      }

      this._sendMessage({
        action: 'ledger-update-transport',
        params: { transportType },
      }, ({ success }) => {
        if (success) {
          resolve(true)
        } else {
          reject(new Error('Ledger transport could not be updated'))
        }
      })
    })
  }

  // tx is an instance of the ethereumjs-transaction class.
  signTransaction (address, tx) {
    let rawTxHex
    // transactions built with older versions of ethereumjs-tx have a
    // getChainId method that newer versions do not. Older versions are mutable
    // while newer versions default to being immutable. Expected shape and type
    // of data for v, r and s differ (Buffer (old) vs BN (new))
    if (typeof tx.getChainId === 'function') {
      // In this version of ethereumjs-tx we must add the chainId in hex format
      // to the initial v value. The chainId must be included in the serialized
      // transaction which is only communicated to ethereumjs-tx in this
      // value. In newer versions the chainId is communicated via the 'Common'
      // object.
      tx.v = ethUtil.bufferToHex(tx.getChainId())
      tx.r = '0x00'
      tx.s = '0x00'

      rawTxHex = tx.serialize().toString('hex')

      return this._signTransaction(address, rawTxHex, (payload) => {
        tx.v = Buffer.from(payload.v, 'hex')
        tx.r = Buffer.from(payload.r, 'hex')
        tx.s = Buffer.from(payload.s, 'hex')
        return tx
      })
    }

    // The below `encode` call is only necessary for legacy transactions, as `getMessageToSign`
    // calls `rlp.encode` internally for non-legacy transactions. As per the "Transaction Execution"
    // section of the ethereum yellow paper, transactions need to be "well-formed RLP, with no additional
    // trailing bytes".

    // Note also that `getMessageToSign` will return valid RLP for all transaction types, whereas the
    // `serialize` method will not for any transaction type except legacy. This is because `serialize` includes
    // empty r, s and v values in the encoded rlp. This is why we use `getMessageToSign` here instead of `serialize`.
    const messageToSign = tx.getMessageToSign(false)

    rawTxHex = Buffer.isBuffer(messageToSign)
      ? messageToSign.toString('hex')
      : ethUtil.rlp.encode(messageToSign).toString('hex')

    return this._signTransaction(address, rawTxHex, (payload) => {
      // Because tx will be immutable, first get a plain javascript object that
      // represents the transaction. Using txData here as it aligns with the
      // nomenclature of ethereumjs/tx.
      const txData = tx.toJSON()
      // The fromTxData utility expects a type to support transactions with a type other than 0
      txData.type = tx.type
      // The fromTxData utility expects v,r and s to be hex prefixed
      txData.v = ethUtil.addHexPrefix(payload.v)
      txData.r = ethUtil.addHexPrefix(payload.r)
      txData.s = ethUtil.addHexPrefix(payload.s)
      // Adopt the 'common' option from the original transaction and set the
      // returned object to be frozen if the original is frozen.
      return TransactionFactory.fromTxData(txData, { common: tx.common, freeze: Object.isFrozen(tx) })
    })
  }

  _signTransaction (address, rawTxHex, handleSigning) {
    return new Promise((resolve, reject) => {
      this.unlockAccountByAddress(address)
        .then((hdPath) => {
          this._sendMessage({
            action: 'ledger-sign-transaction',
            params: {
              tx: rawTxHex,
              hdPath,
            },
          },
            ({ success, payload }) => {
              if (success) {

                const newOrMutatedTx = handleSigning(payload)
                const valid = newOrMutatedTx.verifySignature()
                if (valid) {
                  resolve(newOrMutatedTx)
                } else {
                  reject(new Error('Ledger: The transaction signature is not valid'))
                }
              } else {
                reject(payload.error || new Error('Ledger: Unknown error while signing transaction'))
              }
            })
        })
        .catch(reject)
    })
  }

  signMessage (withAccount, data) {
    return this.signPersonalMessage(withAccount, data)
  }

  // For personal_sign, we need to prefix the message:
  signPersonalMessage (withAccount, message) {
    return new Promise((resolve, reject) => {
      this.unlockAccountByAddress(withAccount)
        .then((hdPath) => {
          this._sendMessage({
            action: 'ledger-sign-personal-message',
            params: {
              hdPath,
              message: ethUtil.stripHexPrefix(message),
            },
          },
            ({ success, payload }) => {
              if (success) {
                let v = payload.v - 27
                v = v.toString(16)
                if (v.length < 2) {
                  v = `0${v}`
                }
                const signature = `0x${payload.r}${payload.s}${v}`
                const addressSignedWith = sigUtil.recoverPersonalSignature({ data: message, sig: signature })
                if (ethUtil.toChecksumAddress(addressSignedWith) !== ethUtil.toChecksumAddress(withAccount)) {
                  reject(new Error('Ledger: The signature doesnt match the right address'))
                }
                resolve(signature)
              } else {
                reject(payload.error || new Error('Ledger: Unknown error while signing message'))
              }
            })
        })
        .catch(reject)
    })
  }

  async unlockAccountByAddress (address) {
    const checksummedAddress = ethUtil.toChecksumAddress(address)
    if (!Object.keys(this.accountDetails).includes(checksummedAddress)) {
      throw new Error(`Ledger: Account for address '${checksummedAddress}' not found`)
    }
    const { hdPath } = this.accountDetails[checksummedAddress]
    const unlockedAddress = await this.unlock(hdPath, false)

    // unlock resolves to the address for the given hdPath as reported by the ledger device
    // if that address is not the requested address, then this account belongs to a different device or seed
    if (unlockedAddress.toLowerCase() !== address.toLowerCase()) {
      throw new Error(`Ledger: Account ${address} does not belong to the connected device`)
    }
    return hdPath
  }

  async signTypedData (withAccount, data, options = {}) {
    const isV4 = options.version === 'V4'
    if (!isV4) {
      throw new Error('Ledger: Only version 4 of typed data signing is supported')
    }

    const {
      domain,
      types,
      primaryType,
      message,
    } = sigUtil.TypedDataUtils.sanitizeData(data)
    const domainSeparatorHex = sigUtil.TypedDataUtils.hashStruct('EIP712Domain', domain, types, isV4).toString('hex')
    const hashStructMessageHex = sigUtil.TypedDataUtils.hashStruct(primaryType, message, types, isV4).toString('hex')

    const hdPath = await this.unlockAccountByAddress(withAccount)
    const { success, payload } = await new Promise((resolve) => {
      this._sendMessage({
        action: 'ledger-sign-typed-data',
        params: {
          hdPath,
          domainSeparatorHex,
          hashStructMessageHex,
        },
      },
        (result) => resolve(result))
    })

    if (success) {
      let v = payload.v - 27
      v = v.toString(16)
      if (v.length < 2) {
        v = `0${v}`
      }
      const signature = `0x${payload.r}${payload.s}${v}`
      const addressSignedWith = sigUtil.recoverTypedSignature_v4({
        data,
        sig: signature,
      })
      if (ethUtil.toChecksumAddress(addressSignedWith) !== ethUtil.toChecksumAddress(withAccount)) {
        throw new Error('Ledger: The signature doesnt match the right address')
      }
      return signature
    }
    throw payload.error || new Error('Ledger: Unknown error while signing message')
  }

  exportAccount () {
    throw new Error('Not supported on this device')
  }

  forgetDevice () {
    this.accounts = []
    this.page = 0
    this.unlockedAccount = 0
    this.paths = {}
    this.accountDetails = {}
    this.hdk = new HDKey()
  }

  /* PRIVATE METHODS */

  _setupIframe () {
    this.iframe = document.createElement('iframe')
    this.iframe.src = this.bridgeUrl
    this.iframe.allow = `hid 'src'`
    this.iframe.onload = async () => {
      // If the ledger live preference was set before the iframe is loaded,
      // set it after the iframe has loaded
      this.iframeLoaded = true
      if (this.delayedPromise) {
        try {
          const result = await this.updateTransportMethod(
            this.delayedPromise.transportType,
          )
          this.delayedPromise.resolve(result)
        } catch (e) {
          this.delayedPromise.reject(e)
        } finally {
          delete this.delayedPromise
        }
      }
    }
    document.head.appendChild(this.iframe)
  }

  _getOrigin () {
    const tmp = this.bridgeUrl.split('/')
    tmp.splice(-1, 1)
    return tmp.join('/')
  }

  _sendMessage (msg, cb) {
    msg.target = 'LEDGER-IFRAME'

    this.currentMessageId += 1
    msg.messageId = this.currentMessageId

    this.messageCallbacks[this.currentMessageId] = cb
    this.iframe.contentWindow.postMessage(msg, '*')
  }

  _setupListener () {
    this._eventListener = ({ origin, data }) => {
      if (origin !== this._getOrigin()) {
        return false
      }

      if (data) {
        if (this.messageCallbacks[data.messageId]) {
          this.messageCallbacks[data.messageId](data)
        } else if (data.action === CONNECTION_EVENT) {
          this.isDeviceConnected = data.payload.connected
        }
      }

      return undefined
    }
    window.addEventListener('message', this._eventListener)
  }

  destroy () {
    window.removeEventListener('message', this._eventListener)
  }

  async __getPage (increment) {

    this.page += increment

    if (this.page <= 0) {
      this.page = 1
    }
    const from = (this.page - 1) * this.perPage
    const to = from + this.perPage

    await this.unlock()
    let accounts
    if (this._isLedgerLiveHdPath()) {
      accounts = await this._getAccountsBIP44(from, to)
    } else {
      accounts = this._getAccountsLegacy(from, to)
    }
    return accounts
  }

  async _getAccountsBIP44 (from, to) {
    const accounts = []

    for (let i = from; i < to; i++) {
      const path = this._getPathForIndex(i)
      const address = await this.unlock(path)
      const valid = this.implementFullBIP44 ? await this._hasPreviousTransactions(address) : true
      accounts.push({
        address,
        balance: null,
        index: i,
      })
      // PER BIP44
      // "Software should prevent a creation of an account if
      // a previous account does not have a transaction history
      // (meaning none of its addresses have been used before)."
      if (!valid) {
        break
      }
    }
    return accounts
  }

  _getAccountsLegacy (from, to) {
    const accounts = []

    for (let i = from; i < to; i++) {
      const address = this._addressFromIndex(pathBase, i)
      accounts.push({
        address,
        balance: null,
        index: i,
      })
      this.paths[ethUtil.toChecksumAddress(address)] = i
    }
    return accounts
  }

  _padLeftEven (hex) {
    return hex.length % 2 === 0 ? hex : `0${hex}`
  }

  _normalize (buf) {
    return this._padLeftEven(ethUtil.bufferToHex(buf).toLowerCase())
  }

  // eslint-disable-next-line no-shadow
  _addressFromIndex (pathBase, i) {
    const dkey = this.hdk.derive(`${pathBase}/${i}`)
    const address = ethUtil
      .publicToAddress(dkey.publicKey, true)
      .toString('hex')
    return ethUtil.toChecksumAddress(`0x${address}`)
  }

  _pathFromAddress (address) {
    const checksummedAddress = ethUtil.toChecksumAddress(address)
    let index = this.paths[checksummedAddress]
    if (typeof index === 'undefined') {
      for (let i = 0; i < MAX_INDEX; i++) {
        if (checksummedAddress === this._addressFromIndex(pathBase, i)) {
          index = i
          break
        }
      }
    }

    if (typeof index === 'undefined') {
      throw new Error('Unknown address')
    }
    return this._getPathForIndex(index)
  }

  _toAscii (hex) {
    let str = ''
    let i = 0
    const l = hex.length
    if (hex.substring(0, 2) === '0x') {
      i = 2
    }
    for (; i < l; i += 2) {
      const code = parseInt(hex.substr(i, 2), 16)
      str += String.fromCharCode(code)
    }

    return str
  }

  _getPathForIndex (index) {
    // Check if the path is BIP 44 (Ledger Live)
    return this._isLedgerLiveHdPath() ? `m/44'/60'/${index}'/0/0` : `${this.hdPath}/${index}`
  }

  _isLedgerLiveHdPath () {
    return this.hdPath === `m/44'/60'/0'/0/0`
  }

  _toLedgerPath (path) {
    return path.toString().replace('m/', '')
  }

  async _hasPreviousTransactions (address) {
    const apiUrl = this._getApiUrl()
    const response = await window.fetch(`${apiUrl}/api?module=account&action=txlist&address=${address}&tag=latest&page=1&offset=1`)
    const parsedResponse = await response.json()
    if (parsedResponse.status !== '0' && parsedResponse.result.length > 0) {
      return true
    }
    return false
  }

  _getApiUrl () {
    return NETWORK_API_URLS[this.network] || NETWORK_API_URLS.mainnet
  }

}

LedgerBridgeKeyring.type = type
module.exports = LedgerBridgeKeyring<|MERGE_RESOLUTION|>--- conflicted
+++ resolved
@@ -131,17 +131,6 @@
           hdPath: path,
         },
       },
-<<<<<<< HEAD
-        ({ success, payload }) => {
-          if (success) {
-            this.hdk.publicKey = Buffer.from(payload.publicKey, 'hex')
-            this.hdk.chainCode = Buffer.from(payload.chainCode, 'hex')
-            resolve(payload.address)
-          } else {
-            reject(payload.error || new Error('Unknown error'))
-          }
-        })
-=======
       ({ success, payload }) => {
         if (success) {
           if (updateHdk) {
@@ -153,7 +142,6 @@
           reject(payload.error || new Error('Unknown error'))
         }
       })
->>>>>>> 239e4a79
     })
   }
 
