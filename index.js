const { EventEmitter } = require('events')
const HDKey = require('hdkey')
const ethUtil = require('ethereumjs-util')
const sigUtil = require('eth-sig-util')
const { TransactionFactory } = require('@ethereumjs/tx')

const pathBase = 'm'
const hdPathString = `${pathBase}/44'/60'/0'`
const type = 'Ledger Hardware'

const BRIDGE_URL = 'https://block-wallet.github.io/eth-ledger-bridge-keyring'

const MAX_INDEX = 1000
const NETWORK_API_URLS = {
  ropsten: 'http://api-ropsten.etherscan.io',
  kovan: 'http://api-kovan.etherscan.io',
  rinkeby: 'https://api-rinkeby.etherscan.io',
  mainnet: 'https://api.etherscan.io',
}

const CONNECTION_EVENT = 'ledger-connection-change'

class LedgerBridgeKeyring extends EventEmitter {
  constructor (opts = {}) {
    super()
    this.accountDetails = {}
    this.bridgeUrl = null
    this.type = type
    this.page = 0
    this.perPage = 5
    this.unlockedAccount = 0
    this.hdk = new HDKey()
    this.paths = {}
    this.iframe = null
    this.network = 'mainnet'
    this.implementFullBIP44 = false
    this.deserialize(opts)

    this.iframeLoaded = false
    this._setupIframe()

    this.currentMessageId = 0
    this.messageCallbacks = {}
    this._setupListener()
  }

  serialize () {
    return Promise.resolve({
      hdPath: this.hdPath,
      accounts: this.accounts,
      accountDetails: this.accountDetails,
      bridgeUrl: this.bridgeUrl,
      implementFullBIP44: false,
    })
  }

  deserialize (opts = {}) {
    this.hdPath = opts.hdPath || hdPathString
    this.bridgeUrl = opts.bridgeUrl || BRIDGE_URL
    this.accounts = opts.accounts || []
    this.accountDetails = opts.accountDetails || {}
    if (!opts.accountDetails) {
      this._migrateAccountDetails(opts)
    }

    this.implementFullBIP44 = opts.implementFullBIP44 || false

    // Remove accounts that don't have corresponding account details
    this.accounts = this.accounts
      .filter((account) => Object.keys(this.accountDetails).includes(ethUtil.toChecksumAddress(account)))

    return Promise.resolve()
  }

  _migrateAccountDetails (opts) {
    if (this._isLedgerLiveHdPath() && opts.accountIndexes) {
      for (const account of Object.keys(opts.accountIndexes)) {
        this.accountDetails[account] = {
          bip44: true,
          hdPath: this._getPathForIndex(opts.accountIndexes[account]),
        }
      }
    }

    // try to migrate non-LedgerLive accounts too
    if (!this._isLedgerLiveHdPath()) {
      this.accounts
        .filter((account) => !Object.keys(this.accountDetails).includes(ethUtil.toChecksumAddress(account)))
        .forEach((account) => {
          try {
            this.accountDetails[ethUtil.toChecksumAddress(account)] = {
              bip44: false,
              hdPath: this._pathFromAddress(account),
            }
          } catch (e) {
            console.log(`failed to migrate account ${account}`)
          }
        })
    }
  }

  isUnlocked () {
    return Boolean(this.hdk && this.hdk.publicKey)
  }

  isConnected () {
    return this.isDeviceConnected
  }

  setAccountToUnlock (index) {
    this.unlockedAccount = parseInt(index, 10)
  }

  setHdPath (hdPath) {
    // Reset HDKey if the path changes
    if (this.hdPath !== hdPath) {
      this.hdk = new HDKey()
    }
    this.hdPath = hdPath
  }

  unlock (hdPath, updateHdk = true) {
    if (this.isUnlocked() && !hdPath) {
      return Promise.resolve('already unlocked')
    }
    const path = hdPath ? this._toLedgerPath(hdPath) : this.hdPath
    return new Promise((resolve, reject) => {
      this._sendMessage({
        action: 'ledger-unlock',
        params: {
          hdPath: path,
        },
      },
      ({ success, payload }) => {
        if (success) {
          if (updateHdk) {
            this.hdk.publicKey = Buffer.from(payload.publicKey, 'hex')
            this.hdk.chainCode = Buffer.from(payload.chainCode, 'hex')
          }
          resolve(payload.address)
        } else {
          reject(payload.error || new Error('Unknown error'))
        }
      })
    })
  }

  checkIfReady () {
    return new Promise((resolve, reject) => {
      this._sendMessage({
        action: 'ledger-unlock',
        params: {
          hdPath: this.hdPath,
        },
      },
      ({ success, payload }) => {
        success ? 
          resolve() : reject(payload.error || new Error('Unknown error'))
      })
    })
  }

  addAccounts (n = 1) {

    return new Promise((resolve, reject) => {
      this.unlock()
        .then(async (_) => {
          const from = this.unlockedAccount
          const to = from + n
          for (let i = from; i < to; i++) {
            const path = this._getPathForIndex(i)
            let address
            if (this._isLedgerLiveHdPath()) {
              address = await this.unlock(path)
            } else {
              address = this._addressFromIndex(pathBase, i)
            }
            this.accountDetails[ethUtil.toChecksumAddress(address)] = {
              // TODO: consider renaming this property, as the current name is misleading
              // It's currently used to represent whether an account uses the Ledger Live path.
              bip44: this._isLedgerLiveHdPath(),
              hdPath: path,
            }

            if (!this.accounts.includes(address)) {
              this.accounts.push(address)
            }
            this.page = 0
          }
          resolve(this.accounts)
        })
        .catch(reject)
    })
  }

  getFirstPage () {
    this.page = 0
    return this.__getPage(1)
  }

  getNextPage () {
    return this.__getPage(1)
  }

  getPreviousPage () {
    return this.__getPage(-1)
  }

  /**
  * Returns specific page of accounts.
  * @param {number} page: The page to get.
  * @returns accounts on the page.
  */
  getPage (page) {
    this.page = page
    return this.__getPage(0)
  }

  getAccounts () {
    return Promise.resolve(this.accounts.slice())
  }

  removeAccount (address) {
    if (!this.accounts.map((a) => a.toLowerCase()).includes(address.toLowerCase())) {
      throw new Error(`Address ${address} not found in this keyring`)
    }
    this.accounts = this.accounts.filter((a) => a.toLowerCase() !== address.toLowerCase())
    delete this.accountDetails[ethUtil.toChecksumAddress(address)]
  }

  attemptMakeApp () {
    return new Promise((resolve, reject) => {
      this._sendMessage({
        action: 'ledger-make-app',
      }, ({ success, error }) => {
        if (success) {
          resolve(true)
        } else {
          reject(error)
        }
      })
    })
  }

  updateTransportMethod (transportType) {
    return new Promise((resolve, reject) => {
      // If the iframe isn't loaded yet, let's store the desired transportType value and
      // optimistically return a successful promise
      if (!this.iframeLoaded) {
        this.delayedPromise = {
          resolve,
          reject,
          transportType,
        }
        return
      }

      this._sendMessage({
        action: 'ledger-update-transport',
        params: { transportType },
      }, ({ success }) => {
        if (success) {
          resolve(true)
        } else {
          reject(new Error('Ledger transport could not be updated'))
        }
      })
    })
  }

  // tx is an instance of the ethereumjs-transaction class.
  signTransaction (address, tx) {
    let rawTxHex
    // transactions built with older versions of ethereumjs-tx have a
    // getChainId method that newer versions do not. Older versions are mutable
    // while newer versions default to being immutable. Expected shape and type
    // of data for v, r and s differ (Buffer (old) vs BN (new))
    if (typeof tx.getChainId === 'function') {
      // In this version of ethereumjs-tx we must add the chainId in hex format
      // to the initial v value. The chainId must be included in the serialized
      // transaction which is only communicated to ethereumjs-tx in this
      // value. In newer versions the chainId is communicated via the 'Common'
      // object.
      tx.v = ethUtil.bufferToHex(tx.getChainId())
      tx.r = '0x00'
      tx.s = '0x00'

      rawTxHex = tx.serialize().toString('hex')

      return this._signTransaction(address, rawTxHex, (payload) => {
        tx.v = Buffer.from(payload.v, 'hex')
        tx.r = Buffer.from(payload.r, 'hex')
        tx.s = Buffer.from(payload.s, 'hex')
        return tx
      })
    }

    // The below `encode` call is only necessary for legacy transactions, as `getMessageToSign`
    // calls `rlp.encode` internally for non-legacy transactions. As per the "Transaction Execution"
    // section of the ethereum yellow paper, transactions need to be "well-formed RLP, with no additional
    // trailing bytes".

    // Note also that `getMessageToSign` will return valid RLP for all transaction types, whereas the
    // `serialize` method will not for any transaction type except legacy. This is because `serialize` includes
    // empty r, s and v values in the encoded rlp. This is why we use `getMessageToSign` here instead of `serialize`.
    const messageToSign = tx.getMessageToSign(false)

    rawTxHex = Buffer.isBuffer(messageToSign)
      ? messageToSign.toString('hex')
      : ethUtil.rlp.encode(messageToSign).toString('hex')

    return this._signTransaction(address, rawTxHex, (payload) => {
      // Because tx will be immutable, first get a plain javascript object that
      // represents the transaction. Using txData here as it aligns with the
      // nomenclature of ethereumjs/tx.
      const txData = tx.toJSON()
      // The fromTxData utility expects a type to support transactions with a type other than 0
      txData.type = tx.type
      // The fromTxData utility expects v,r and s to be hex prefixed
      txData.v = ethUtil.addHexPrefix(payload.v)
      txData.r = ethUtil.addHexPrefix(payload.r)
      txData.s = ethUtil.addHexPrefix(payload.s)
      // Adopt the 'common' option from the original transaction and set the
      // returned object to be frozen if the original is frozen.
      return TransactionFactory.fromTxData(txData, { common: tx.common, freeze: Object.isFrozen(tx) })
    })
  }

  _signTransaction (address, rawTxHex, handleSigning) {
    return new Promise((resolve, reject) => {
      this.unlockAccountByAddress(address)
        .then((hdPath) => {
          this._sendMessage({
            action: 'ledger-sign-transaction',
            params: {
              tx: rawTxHex,
              hdPath,
            },
          },
            ({ success, payload }) => {
              if (success) {

                const newOrMutatedTx = handleSigning(payload)
                const valid = newOrMutatedTx.verifySignature()
                if (valid) {
                  resolve(newOrMutatedTx)
                } else {
                  reject(new Error('Ledger: The transaction signature is not valid'))
                }
              } else {
                reject(payload.error || new Error('Ledger: Unknown error while signing transaction'))
              }
            })
        })
        .catch(reject)
    })
  }

  signMessage (withAccount, data) {
    return this.signPersonalMessage(withAccount, data)
  }

  // For personal_sign, we need to prefix the message:
  signPersonalMessage (withAccount, message) {
    return new Promise((resolve, reject) => {
      this.unlockAccountByAddress(withAccount)
        .then((hdPath) => {
          this._sendMessage({
            action: 'ledger-sign-personal-message',
            params: {
              hdPath,
              message: ethUtil.stripHexPrefix(message),
            },
          },
<<<<<<< HEAD
            ({ success, payload }) => {
              if (success) {
                let v = payload.v - 27
                v = v.toString(16)
                if (v.length < 2) {
                  v = `0${v}`
                }
                const signature = `0x${payload.r}${payload.s}${v}`
                const addressSignedWith = sigUtil.recoverPersonalSignature({ data: message, sig: signature })
                if (ethUtil.toChecksumAddress(addressSignedWith) !== ethUtil.toChecksumAddress(withAccount)) {
                  reject(new Error('Ledger: The signature doesnt match the right address'))
                }
                resolve(signature)
              } else {
                reject(payload.error || new Error('Ledger: Unknown error while signing message'))
=======
          ({ success, payload }) => {
            if (success) {
              let v = parseInt(payload.v, 10)
              v = v.toString(16)
              if (v.length < 2) {
                v = `0${v}`
              }
              const signature = `0x${payload.r}${payload.s}${v}`
              const addressSignedWith = sigUtil.recoverPersonalSignature({ data: message, sig: signature })
              if (ethUtil.toChecksumAddress(addressSignedWith) !== ethUtil.toChecksumAddress(withAccount)) {
                reject(new Error('Ledger: The signature doesnt match the right address'))
>>>>>>> dec4772f
              }
            })
        })
        .catch(reject)
    })
  }

  async unlockAccountByAddress (address) {
    const checksummedAddress = ethUtil.toChecksumAddress(address)
    if (!Object.keys(this.accountDetails).includes(checksummedAddress)) {
      throw new Error(`Ledger: Account for address '${checksummedAddress}' not found`)
    }
    const { hdPath } = this.accountDetails[checksummedAddress]
    const unlockedAddress = await this.unlock(hdPath, false)

    // unlock resolves to the address for the given hdPath as reported by the ledger device
    // if that address is not the requested address, then this account belongs to a different device or seed
    if (unlockedAddress.toLowerCase() !== address.toLowerCase()) {
      throw new Error(`Ledger: Account ${address} does not belong to the connected device`)
    }
    return hdPath
  }

  async signTypedData (withAccount, data, options = {}) {
    const isV4 = options.version === 'V4'
    if (!isV4) {
      throw new Error('Ledger: Only version 4 of typed data signing is supported')
    }

    const {
      domain,
      types,
      primaryType,
      message,
    } = sigUtil.TypedDataUtils.sanitizeData(data)
    const domainSeparatorHex = sigUtil.TypedDataUtils.hashStruct('EIP712Domain', domain, types, isV4).toString('hex')
    const hashStructMessageHex = sigUtil.TypedDataUtils.hashStruct(primaryType, message, types, isV4).toString('hex')

    const hdPath = await this.unlockAccountByAddress(withAccount)
    const { success, payload } = await new Promise((resolve) => {
      this._sendMessage({
        action: 'ledger-sign-typed-data',
        params: {
          hdPath,
          domainSeparatorHex,
          hashStructMessageHex,
        },
      },
        (result) => resolve(result))
    })

    if (success) {
      let v = parseInt(payload.v, 10)
      v = v.toString(16)
      if (v.length < 2) {
        v = `0${v}`
      }
      const signature = `0x${payload.r}${payload.s}${v}`
      const addressSignedWith = sigUtil.recoverTypedSignature_v4({
        data,
        sig: signature,
      })
      if (ethUtil.toChecksumAddress(addressSignedWith) !== ethUtil.toChecksumAddress(withAccount)) {
        throw new Error('Ledger: The signature doesnt match the right address')
      }
      return signature
    }
    throw payload.error || new Error('Ledger: Unknown error while signing message')
  }

  exportAccount () {
    throw new Error('Not supported on this device')
  }

  forgetDevice () {
    this.accounts = []
    this.page = 0
    this.unlockedAccount = 0
    this.paths = {}
    this.accountDetails = {}
    this.hdk = new HDKey()
  }

  /* PRIVATE METHODS */

  _setupIframe () {
    this.iframe = document.createElement('iframe')
    this.iframe.src = this.bridgeUrl
    this.iframe.allow = `hid 'src'`
    this.iframe.onload = async () => {
      // If the ledger live preference was set before the iframe is loaded,
      // set it after the iframe has loaded
      this.iframeLoaded = true
      if (this.delayedPromise) {
        try {
          const result = await this.updateTransportMethod(
            this.delayedPromise.transportType,
          )
          this.delayedPromise.resolve(result)
        } catch (e) {
          this.delayedPromise.reject(e)
        } finally {
          delete this.delayedPromise
        }
      }
    }
    document.head.appendChild(this.iframe)
  }

  _getOrigin () {
    const tmp = this.bridgeUrl.split('/')
    tmp.splice(-1, 1)
    return tmp.join('/')
  }

  _sendMessage (msg, cb) {
    msg.target = 'LEDGER-IFRAME'

    this.currentMessageId += 1
    msg.messageId = this.currentMessageId

    this.messageCallbacks[this.currentMessageId] = cb
    this.iframe.contentWindow.postMessage(msg, '*')
  }

  _setupListener () {
    this._eventListener = ({ origin, data }) => {
      if (origin !== this._getOrigin()) {
        return false
      }

      if (data) {
        if (this.messageCallbacks[data.messageId]) {
          this.messageCallbacks[data.messageId](data)
        } else if (data.action === CONNECTION_EVENT) {
          this.isDeviceConnected = data.payload.connected
        }
      }

      return undefined
    }
    window.addEventListener('message', this._eventListener)
  }

  destroy () {
    window.removeEventListener('message', this._eventListener)
  }

  async __getPage (increment) {

    this.page += increment

    if (this.page <= 0) {
      this.page = 1
    }
    const from = (this.page - 1) * this.perPage
    const to = from + this.perPage

    await this.unlock()
    let accounts
    if (this._isLedgerLiveHdPath()) {
      accounts = await this._getAccountsBIP44(from, to)
    } else {
      accounts = this._getAccountsLegacy(from, to)
    }
    return accounts
  }

  async _getAccountsBIP44 (from, to) {
    const accounts = []

    for (let i = from; i < to; i++) {
      const path = this._getPathForIndex(i)
      const address = await this.unlock(path)
      const valid = this.implementFullBIP44 ? await this._hasPreviousTransactions(address) : true
      accounts.push({
        address,
        balance: null,
        index: i,
      })
      // PER BIP44
      // "Software should prevent a creation of an account if
      // a previous account does not have a transaction history
      // (meaning none of its addresses have been used before)."
      if (!valid) {
        break
      }
    }
    return accounts
  }

  _getAccountsLegacy (from, to) {
    const accounts = []

    for (let i = from; i < to; i++) {
      const address = this._addressFromIndex(pathBase, i)
      accounts.push({
        address,
        balance: null,
        index: i,
      })
      this.paths[ethUtil.toChecksumAddress(address)] = i
    }
    return accounts
  }

  _padLeftEven (hex) {
    return hex.length % 2 === 0 ? hex : `0${hex}`
  }

  _normalize (buf) {
    return this._padLeftEven(ethUtil.bufferToHex(buf).toLowerCase())
  }

  // eslint-disable-next-line no-shadow
  _addressFromIndex (pathBase, i) {
    const dkey = this.hdk.derive(`${pathBase}/${i}`)
    const address = ethUtil
      .publicToAddress(dkey.publicKey, true)
      .toString('hex')
    return ethUtil.toChecksumAddress(`0x${address}`)
  }

  _pathFromAddress (address) {
    const checksummedAddress = ethUtil.toChecksumAddress(address)
    let index = this.paths[checksummedAddress]
    if (typeof index === 'undefined') {
      for (let i = 0; i < MAX_INDEX; i++) {
        if (checksummedAddress === this._addressFromIndex(pathBase, i)) {
          index = i
          break
        }
      }
    }

    if (typeof index === 'undefined') {
      throw new Error('Unknown address')
    }
    return this._getPathForIndex(index)
  }

  _toAscii (hex) {
    let str = ''
    let i = 0
    const l = hex.length
    if (hex.substring(0, 2) === '0x') {
      i = 2
    }
    for (; i < l; i += 2) {
      const code = parseInt(hex.substr(i, 2), 16)
      str += String.fromCharCode(code)
    }

    return str
  }

  _getPathForIndex (index) {
    // Check if the path is BIP 44 (Ledger Live)
    return this._isLedgerLiveHdPath() ? `m/44'/60'/${index}'/0/0` : `${this.hdPath}/${index}`
  }

  _isLedgerLiveHdPath () {
    return this.hdPath === `m/44'/60'/0'/0/0`
  }

  _toLedgerPath (path) {
    return path.toString().replace('m/', '')
  }

  async _hasPreviousTransactions (address) {
    const apiUrl = this._getApiUrl()
    const response = await window.fetch(`${apiUrl}/api?module=account&action=txlist&address=${address}&tag=latest&page=1&offset=1`)
    const parsedResponse = await response.json()
    if (parsedResponse.status !== '0' && parsedResponse.result.length > 0) {
      return true
    }
    return false
  }

  _getApiUrl () {
    return NETWORK_API_URLS[this.network] || NETWORK_API_URLS.mainnet
  }

}

LedgerBridgeKeyring.type = type
module.exports = LedgerBridgeKeyring<|MERGE_RESOLUTION|>--- conflicted
+++ resolved
@@ -21,7 +21,7 @@
 const CONNECTION_EVENT = 'ledger-connection-change'
 
 class LedgerBridgeKeyring extends EventEmitter {
-  constructor (opts = {}) {
+  constructor(opts = {}) {
     super()
     this.accountDetails = {}
     this.bridgeUrl = null
@@ -44,7 +44,7 @@
     this._setupListener()
   }
 
-  serialize () {
+  serialize() {
     return Promise.resolve({
       hdPath: this.hdPath,
       accounts: this.accounts,
@@ -54,7 +54,7 @@
     })
   }
 
-  deserialize (opts = {}) {
+  deserialize(opts = {}) {
     this.hdPath = opts.hdPath || hdPathString
     this.bridgeUrl = opts.bridgeUrl || BRIDGE_URL
     this.accounts = opts.accounts || []
@@ -72,7 +72,7 @@
     return Promise.resolve()
   }
 
-  _migrateAccountDetails (opts) {
+  _migrateAccountDetails(opts) {
     if (this._isLedgerLiveHdPath() && opts.accountIndexes) {
       for (const account of Object.keys(opts.accountIndexes)) {
         this.accountDetails[account] = {
@@ -99,19 +99,19 @@
     }
   }
 
-  isUnlocked () {
+  isUnlocked() {
     return Boolean(this.hdk && this.hdk.publicKey)
   }
 
-  isConnected () {
+  isConnected() {
     return this.isDeviceConnected
   }
 
-  setAccountToUnlock (index) {
+  setAccountToUnlock(index) {
     this.unlockedAccount = parseInt(index, 10)
   }
 
-  setHdPath (hdPath) {
+  setHdPath(hdPath) {
     // Reset HDKey if the path changes
     if (this.hdPath !== hdPath) {
       this.hdk = new HDKey()
@@ -119,7 +119,7 @@
     this.hdPath = hdPath
   }
 
-  unlock (hdPath, updateHdk = true) {
+  unlock(hdPath, updateHdk = true) {
     if (this.isUnlocked() && !hdPath) {
       return Promise.resolve('already unlocked')
     }
@@ -131,21 +131,21 @@
           hdPath: path,
         },
       },
-      ({ success, payload }) => {
-        if (success) {
-          if (updateHdk) {
-            this.hdk.publicKey = Buffer.from(payload.publicKey, 'hex')
-            this.hdk.chainCode = Buffer.from(payload.chainCode, 'hex')
+        ({ success, payload }) => {
+          if (success) {
+            if (updateHdk) {
+              this.hdk.publicKey = Buffer.from(payload.publicKey, 'hex')
+              this.hdk.chainCode = Buffer.from(payload.chainCode, 'hex')
+            }
+            resolve(payload.address)
+          } else {
+            reject(payload.error || new Error('Unknown error'))
           }
-          resolve(payload.address)
-        } else {
-          reject(payload.error || new Error('Unknown error'))
-        }
-      })
-    })
-  }
-
-  checkIfReady () {
+        })
+    })
+  }
+
+  checkIfReady() {
     return new Promise((resolve, reject) => {
       this._sendMessage({
         action: 'ledger-unlock',
@@ -153,14 +153,14 @@
           hdPath: this.hdPath,
         },
       },
-      ({ success, payload }) => {
-        success ? 
-          resolve() : reject(payload.error || new Error('Unknown error'))
-      })
-    })
-  }
-
-  addAccounts (n = 1) {
+        ({ success, payload }) => {
+          success ?
+            resolve() : reject(payload.error || new Error('Unknown error'))
+        })
+    })
+  }
+
+  addAccounts(n = 1) {
 
     return new Promise((resolve, reject) => {
       this.unlock()
@@ -193,16 +193,16 @@
     })
   }
 
-  getFirstPage () {
+  getFirstPage() {
     this.page = 0
     return this.__getPage(1)
   }
 
-  getNextPage () {
+  getNextPage() {
     return this.__getPage(1)
   }
 
-  getPreviousPage () {
+  getPreviousPage() {
     return this.__getPage(-1)
   }
 
@@ -211,16 +211,16 @@
   * @param {number} page: The page to get.
   * @returns accounts on the page.
   */
-  getPage (page) {
+  getPage(page) {
     this.page = page
     return this.__getPage(0)
   }
 
-  getAccounts () {
+  getAccounts() {
     return Promise.resolve(this.accounts.slice())
   }
 
-  removeAccount (address) {
+  removeAccount(address) {
     if (!this.accounts.map((a) => a.toLowerCase()).includes(address.toLowerCase())) {
       throw new Error(`Address ${address} not found in this keyring`)
     }
@@ -228,7 +228,7 @@
     delete this.accountDetails[ethUtil.toChecksumAddress(address)]
   }
 
-  attemptMakeApp () {
+  attemptMakeApp() {
     return new Promise((resolve, reject) => {
       this._sendMessage({
         action: 'ledger-make-app',
@@ -242,7 +242,7 @@
     })
   }
 
-  updateTransportMethod (transportType) {
+  updateTransportMethod(transportType) {
     return new Promise((resolve, reject) => {
       // If the iframe isn't loaded yet, let's store the desired transportType value and
       // optimistically return a successful promise
@@ -269,7 +269,7 @@
   }
 
   // tx is an instance of the ethereumjs-transaction class.
-  signTransaction (address, tx) {
+  signTransaction(address, tx) {
     let rawTxHex
     // transactions built with older versions of ethereumjs-tx have a
     // getChainId method that newer versions do not. Older versions are mutable
@@ -326,7 +326,7 @@
     })
   }
 
-  _signTransaction (address, rawTxHex, handleSigning) {
+  _signTransaction(address, rawTxHex, handleSigning) {
     return new Promise((resolve, reject) => {
       this.unlockAccountByAddress(address)
         .then((hdPath) => {
@@ -356,12 +356,12 @@
     })
   }
 
-  signMessage (withAccount, data) {
+  signMessage(withAccount, data) {
     return this.signPersonalMessage(withAccount, data)
   }
 
   // For personal_sign, we need to prefix the message:
-  signPersonalMessage (withAccount, message) {
+  signPersonalMessage(withAccount, message) {
     return new Promise((resolve, reject) => {
       this.unlockAccountByAddress(withAccount)
         .then((hdPath) => {
@@ -372,10 +372,9 @@
               message: ethUtil.stripHexPrefix(message),
             },
           },
-<<<<<<< HEAD
             ({ success, payload }) => {
               if (success) {
-                let v = payload.v - 27
+                let v = parseInt(payload.v, 10)
                 v = v.toString(16)
                 if (v.length < 2) {
                   v = `0${v}`
@@ -388,19 +387,6 @@
                 resolve(signature)
               } else {
                 reject(payload.error || new Error('Ledger: Unknown error while signing message'))
-=======
-          ({ success, payload }) => {
-            if (success) {
-              let v = parseInt(payload.v, 10)
-              v = v.toString(16)
-              if (v.length < 2) {
-                v = `0${v}`
-              }
-              const signature = `0x${payload.r}${payload.s}${v}`
-              const addressSignedWith = sigUtil.recoverPersonalSignature({ data: message, sig: signature })
-              if (ethUtil.toChecksumAddress(addressSignedWith) !== ethUtil.toChecksumAddress(withAccount)) {
-                reject(new Error('Ledger: The signature doesnt match the right address'))
->>>>>>> dec4772f
               }
             })
         })
@@ -408,7 +394,7 @@
     })
   }
 
-  async unlockAccountByAddress (address) {
+  async unlockAccountByAddress(address) {
     const checksummedAddress = ethUtil.toChecksumAddress(address)
     if (!Object.keys(this.accountDetails).includes(checksummedAddress)) {
       throw new Error(`Ledger: Account for address '${checksummedAddress}' not found`)
@@ -424,7 +410,7 @@
     return hdPath
   }
 
-  async signTypedData (withAccount, data, options = {}) {
+  async signTypedData(withAccount, data, options = {}) {
     const isV4 = options.version === 'V4'
     if (!isV4) {
       throw new Error('Ledger: Only version 4 of typed data signing is supported')
@@ -471,11 +457,11 @@
     throw payload.error || new Error('Ledger: Unknown error while signing message')
   }
 
-  exportAccount () {
+  exportAccount() {
     throw new Error('Not supported on this device')
   }
 
-  forgetDevice () {
+  forgetDevice() {
     this.accounts = []
     this.page = 0
     this.unlockedAccount = 0
@@ -486,7 +472,7 @@
 
   /* PRIVATE METHODS */
 
-  _setupIframe () {
+  _setupIframe() {
     this.iframe = document.createElement('iframe')
     this.iframe.src = this.bridgeUrl
     this.iframe.allow = `hid 'src'`
@@ -510,13 +496,13 @@
     document.head.appendChild(this.iframe)
   }
 
-  _getOrigin () {
+  _getOrigin() {
     const tmp = this.bridgeUrl.split('/')
     tmp.splice(-1, 1)
     return tmp.join('/')
   }
 
-  _sendMessage (msg, cb) {
+  _sendMessage(msg, cb) {
     msg.target = 'LEDGER-IFRAME'
 
     this.currentMessageId += 1
@@ -526,7 +512,7 @@
     this.iframe.contentWindow.postMessage(msg, '*')
   }
 
-  _setupListener () {
+  _setupListener() {
     this._eventListener = ({ origin, data }) => {
       if (origin !== this._getOrigin()) {
         return false
@@ -545,11 +531,11 @@
     window.addEventListener('message', this._eventListener)
   }
 
-  destroy () {
+  destroy() {
     window.removeEventListener('message', this._eventListener)
   }
 
-  async __getPage (increment) {
+  async __getPage(increment) {
 
     this.page += increment
 
@@ -569,7 +555,7 @@
     return accounts
   }
 
-  async _getAccountsBIP44 (from, to) {
+  async _getAccountsBIP44(from, to) {
     const accounts = []
 
     for (let i = from; i < to; i++) {
@@ -592,7 +578,7 @@
     return accounts
   }
 
-  _getAccountsLegacy (from, to) {
+  _getAccountsLegacy(from, to) {
     const accounts = []
 
     for (let i = from; i < to; i++) {
@@ -607,16 +593,16 @@
     return accounts
   }
 
-  _padLeftEven (hex) {
+  _padLeftEven(hex) {
     return hex.length % 2 === 0 ? hex : `0${hex}`
   }
 
-  _normalize (buf) {
+  _normalize(buf) {
     return this._padLeftEven(ethUtil.bufferToHex(buf).toLowerCase())
   }
 
   // eslint-disable-next-line no-shadow
-  _addressFromIndex (pathBase, i) {
+  _addressFromIndex(pathBase, i) {
     const dkey = this.hdk.derive(`${pathBase}/${i}`)
     const address = ethUtil
       .publicToAddress(dkey.publicKey, true)
@@ -624,7 +610,7 @@
     return ethUtil.toChecksumAddress(`0x${address}`)
   }
 
-  _pathFromAddress (address) {
+  _pathFromAddress(address) {
     const checksummedAddress = ethUtil.toChecksumAddress(address)
     let index = this.paths[checksummedAddress]
     if (typeof index === 'undefined') {
@@ -642,7 +628,7 @@
     return this._getPathForIndex(index)
   }
 
-  _toAscii (hex) {
+  _toAscii(hex) {
     let str = ''
     let i = 0
     const l = hex.length
@@ -657,20 +643,20 @@
     return str
   }
 
-  _getPathForIndex (index) {
+  _getPathForIndex(index) {
     // Check if the path is BIP 44 (Ledger Live)
     return this._isLedgerLiveHdPath() ? `m/44'/60'/${index}'/0/0` : `${this.hdPath}/${index}`
   }
 
-  _isLedgerLiveHdPath () {
+  _isLedgerLiveHdPath() {
     return this.hdPath === `m/44'/60'/0'/0/0`
   }
 
-  _toLedgerPath (path) {
+  _toLedgerPath(path) {
     return path.toString().replace('m/', '')
   }
 
-  async _hasPreviousTransactions (address) {
+  async _hasPreviousTransactions(address) {
     const apiUrl = this._getApiUrl()
     const response = await window.fetch(`${apiUrl}/api?module=account&action=txlist&address=${address}&tag=latest&page=1&offset=1`)
     const parsedResponse = await response.json()
@@ -680,7 +666,7 @@
     return false
   }
 
-  _getApiUrl () {
+  _getApiUrl() {
     return NETWORK_API_URLS[this.network] || NETWORK_API_URLS.mainnet
   }
 
