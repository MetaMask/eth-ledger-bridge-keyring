--- conflicted
+++ resolved
@@ -1,12 +1,8 @@
 import { Common, Chain, Hardfork } from '@ethereumjs/common';
 import { RLP } from '@ethereumjs/rlp';
 import { TransactionFactory } from '@ethereumjs/tx';
-<<<<<<< HEAD
+import * as ethUtil from '@ethereumjs/util';
 import * as sigUtil from '@metamask/eth-sig-util';
-=======
-import * as ethUtil from '@ethereumjs/util';
-import sigUtil from 'eth-sig-util';
->>>>>>> 30ddc3a0
 import EthereumTx from 'ethereumjs-tx';
 import HDKey from 'hdkey';
 
