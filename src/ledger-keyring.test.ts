import { Common, Chain, Hardfork } from '@ethereumjs/common';
import { RLP } from '@ethereumjs/rlp';
import { TransactionFactory } from '@ethereumjs/tx';
import * as ethUtil from '@ethereumjs/util';
import * as sigUtil from '@metamask/eth-sig-util';
import EthereumTx from 'ethereumjs-tx';
import HDKey from 'hdkey';

import { LedgerBridge, LedgerBridgeOptions } from './ledger-bridge';
import { LedgerIframeBridge } from './ledger-iframe-bridge';
import { AccountDetails, LedgerKeyring } from './ledger-keyring';

jest.mock('@metamask/eth-sig-util', () => {
  return {
    // eslint-disable-next-line @typescript-eslint/naming-convention
    __esModule: true,
    ...jest.requireActual('@metamask/eth-sig-util'),
  };
});

const fakeAccounts = [
  '0xF30952A1c534CDE7bC471380065726fa8686dfB3',
  '0x44fe3Cf56CaF651C4bD34Ae6dbcffa34e9e3b84B',
  '0x8Ee3374Fa705C1F939715871faf91d4348D5b906',
  '0xEF69e24dE9CdEe93C4736FE29791E45d5D4CFd6A',
  '0xC668a5116A045e9162902795021907Cb15aa2620',
  '0xbF519F7a6D8E72266825D770C60dbac55a3baeb9',
  '0x0258632Fe2F91011e06375eB0E6f8673C0463204',
  '0x4fC1700C0C61980aef0Fb9bDBA67D8a25B5d4335',
  '0xeEC5D417152aE295c047FB0B0eBd7c7090dDedEb',
  '0xd3f978B9eEEdB68A38CF252B3779afbeb3623fDf',
  '0xd819fE2beD53f44825F66873a159B687736d3092',
  '0xE761dA62f053ad9eE221d325657535991Ab659bD',
  '0xd4F1686961642340a80334b5171d85Bbd390c691',
  '0x6772C4B1E841b295960Bb4662dceD9bb71726357',
  '0x41bEAD6585eCA6c79B553Ca136f0DFA78A006899',
  '0xf37559520757223264ee707d4e3fdfaa118db9bd',
] as const;

const fakeXPubKey =
  'xpub6FnCn6nSzZAw5Tw7cgR9bi15UV96gLZhjDstkXXxvCLsUXBGXPdSnLFbdpq8p9HmGsApME5hQTZ3emM2rnY5agb9rXpVGyy3bdW6EEgAtqt';
const fakeHdKey = HDKey.fromExtendedKey(fakeXPubKey);
const fakeTx = new EthereumTx({
  nonce: '0x00',
  gasPrice: '0x09184e72a000',
  gasLimit: '0x2710',
  to: '0x0000000000000000000000000000000000000000',
  value: '0x00',
  data: '0x7f7465737432000000000000000000000000000000000000000000000000000000600057',
  // EIP 155 chainId - mainnet: 1, ropsten: 3
  chainId: 1,
});

const common = new Common({ chain: Chain.Mainnet, hardfork: Hardfork.Berlin });
const commonEIP1559 = new Common({
  chain: Chain.Mainnet,
  hardfork: Hardfork.London,
});
const newFakeTx = TransactionFactory.fromTxData(
  {
    nonce: '0x00',
    gasPrice: '0x09184e72a000',
    gasLimit: '0x2710',
    to: '0x0000000000000000000000000000000000000000',
    value: '0x00',
    data: '0x7f7465737432000000000000000000000000000000000000000000000000000000600057',
  },
  { common, freeze: false },
);

const fakeTypeTwoTx = TransactionFactory.fromTxData(
  {
    nonce: '0x00',
    maxFeePerGas: '0x19184e72a000',
    maxPriorityFeePerGas: '0x09184e72a000',
    gasLimit: '0x2710',
    to: '0x0000000000000000000000000000000000000000',
    value: '0x00',
    data: '0x7f7465737432000000000000000000000000000000000000000000000000000000600057',
    type: 2,
    v: '0x01',
  },
  { common: commonEIP1559, freeze: false },
);

describe('LedgerKeyring', function () {
  let keyring: LedgerKeyring;
  let bridge: LedgerBridge<LedgerBridgeOptions>;

  /**
   * Sets up the keyring to unlock one account.
   *
   * @param accountIndex - The index of the account to unlock.
   * @returns Returns a promise that resolves when the keyring is unlocked.
   */
  async function basicSetupToUnlockOneAccount(accountIndex = 0) {
    keyring.setAccountToUnlock(accountIndex);
    await keyring.addAccounts();
    jest
      .spyOn(keyring, 'unlock')
      .mockResolvedValue(fakeAccounts[accountIndex] as string);
  }

  beforeEach(async function () {
    bridge = new LedgerIframeBridge();
    keyring = new LedgerKeyring({ bridge });
    keyring.hdk = fakeHdKey;
    await keyring.deserialize();
  });

  afterEach(function () {
    jest.clearAllMocks();
  });

  describe('Keyring.type', function () {
    it('is a class property that returns the type string.', function () {
      const { type } = LedgerKeyring;
      expect(typeof type).toBe('string');
    });

    it('returns the correct value', function () {
      const { type } = keyring;
      const correct = LedgerKeyring.type;
      expect(type).toBe(correct);
    });
  });

  describe('constructor', function () {
    it('constructs', async function () {
      const ledgerKeyring = new LedgerKeyring({
        bridge: new LedgerIframeBridge(),
      });
      expect(typeof ledgerKeyring).toBe('object');

      const accounts = await ledgerKeyring.getAccounts();
      expect(Array.isArray(accounts)).toBe(true);
    });

    it('throws if a bridge is not provided', function () {
      expect(
        () =>
          new LedgerKeyring({
            bridge: undefined as unknown as LedgerBridge<LedgerBridgeOptions>,
          }),
      ).toThrow('Bridge is a required dependency for the keyring');
    });
  });

  describe('init', function () {
    it('calls bridge init', async function () {
      jest.spyOn(bridge, 'init').mockResolvedValue(undefined);

      await keyring.init();

      // eslint-disable-next-line @typescript-eslint/unbound-method
      expect(bridge.init).toHaveBeenCalledTimes(1);
    });
  });

  describe('serialize', function () {
    it('serializes an instance', async function () {
      const output = await keyring.serialize();

      expect(output.hdPath).toBe(`m/44'/60'/0'`);
      expect(Array.isArray(output.accounts)).toBe(true);
      expect(output.accounts).toHaveLength(0);
    });
  });

  describe('deserialize', function () {
    it('serializes what it deserializes', async function () {
      const account = fakeAccounts[0];
      const checksum = ethUtil.toChecksumAddress(account);
      const someHdPath = `m/44'/60'/0'/1`;
      const accountDetails: Record<string, AccountDetails> = {};
      accountDetails[checksum] = {
        index: 0,
        hdPath: someHdPath,
      };
      await keyring.deserialize({
        hdPath: someHdPath,
        accounts: [account],
        accountDetails,
        deviceId: 'some-device',
      });
      const serialized = await keyring.serialize();

      expect(serialized.accounts).toHaveLength(1);
      expect(serialized.hdPath).toBe(someHdPath);
      expect(serialized.accountDetails).toStrictEqual(accountDetails);
      expect(serialized.deviceId).toBe('some-device');
    });

    it('migrates accountIndexes to accountDetails', async function () {
      const someHdPath = `m/44'/60'/0'/0/0`;
      const account = fakeAccounts[1];
      const checksum = ethUtil.toChecksumAddress(account);
      const accountIndexes: Record<string, number> = {};
      accountIndexes[checksum] = 1;
      await keyring.deserialize({
        accounts: [account],
        accountIndexes,
        hdPath: someHdPath,
      });

      expect(keyring.hdPath).toBe(someHdPath);
      expect(keyring.accounts[0]).toBe(account);
      expect(keyring.accountDetails[checksum]).toStrictEqual({
        bip44: true,
        hdPath: `m/44'/60'/1'/0/0`,
      });
    });

    it('migrates non-bip44 accounts to accountDetails', async function () {
      const someHdPath = `m/44'/60'/0'`;
      const account = fakeAccounts[1];
      const checksum = ethUtil.toChecksumAddress(account);
      await keyring.deserialize({
        accounts: [account],
        hdPath: someHdPath,
        deviceId: 'some-device',
        implementFullBIP44: true,
      });

      expect(keyring.hdPath).toStrictEqual(someHdPath);
      expect(keyring.accounts[0]).toBe(account);
      expect(keyring.accountDetails[checksum]).toStrictEqual({
        bip44: false,
        hdPath: `m/44'/60'/0'/1`,
      });
    });

    it('throws an error when the address is not found', async function () {
      const hdPath = `m/44'/60'/0'`;
      const account = '0x90A5b70d94418d6c25C19071e5b8170607f6302D';

      const accountIndexes: Record<string, number> = {};
      accountIndexes['0x90a'] = 1;

      await expect(
        keyring.deserialize({
          hdPath,
          accounts: [account],
          deviceId: 'some-device',
          implementFullBIP44: true,
          accountIndexes,
        }),
      ).rejects.toThrow('Unknown address');
    });

    describe('setDeviceId', function () {
      it('sets the deviceId', function () {
        keyring.setDeviceId('some-device');
        expect(keyring.getDeviceId()).toBe('some-device');
      });
    });

    describe('getDeviceId', function () {
      it('returns the deviceId', function () {
        keyring.setDeviceId('some-device');
        expect(keyring.getDeviceId()).toBe('some-device');
      });
    });

    describe('isConnected', function () {
      it('returns true if bridge is connected', function () {
        bridge.isDeviceConnected = true;
        expect(keyring.isConnected()).toBe(true);
      });

      it('returns false if bridge is not connected', function () {
        bridge.isDeviceConnected = false;
        expect(keyring.isConnected()).toBe(false);
      });
    });

    describe('getName', function () {
      it('returns the keyring name', function () {
        expect(keyring.getName()).toBe('Ledger Hardware');
      });
    });

    describe('isUnlocked', function () {
      it('returns true if there is a public key', function () {
        expect(keyring.isUnlocked()).toBe(true);
      });
    });

    describe('setAccountToUnlock', function () {
      it('sets unlockedAccount to new value', function () {
        keyring.setAccountToUnlock(3);
        expect(keyring.unlockedAccount).toBe(3);
      });
    });

    describe('setHdPath', function () {
      it('sets the hdPath', function () {
        const someHDPath = `m/44'/99'/0`;
        keyring.setHdPath(someHDPath);
        expect(keyring.hdPath).toBe(someHDPath);
      });

      it('resets the HDKey if the path changes', function () {
        const someHDPath = `m/44'/99'/0`;
        keyring.setHdPath(someHDPath);
        expect(keyring.hdk.publicKey).toBeNull();
      });
    });

    describe('unlock', function () {
      it('resolves to a public key if it exists', async function () {
        expect(async () => {
          await keyring.unlock();
        }).not.toThrow();
      });

      it('updates hdk.publicKey if updateHdk is true', async function () {
        // @ts-expect-error we want to bypass the set publicKey property set method
        keyring.hdk = { publicKey: 'ABC' };

        jest.spyOn(bridge, 'getPublicKey').mockResolvedValue({
          publicKey:
            '04197ced33b63059074b90ddecb9400c45cbc86210a20317b539b8cae84e573342149c3384ae45f27db68e75823323e97e03504b73ecbc47f5922b9b8144345e5a',
          chainCode:
            'ba0fb16e01c463d1635ec36f5adeb93a838adcd1526656c55f828f1e34002a8b',
          address: fakeAccounts[1],
        });

        await keyring.unlock(`m/44'/60'/0'/1`);
        expect(keyring.hdk.publicKey).not.toBe('ABC');
      });

<<<<<<< HEAD
    it('throws an error when the bridge getPublicKey method throws an error and it is not an error type', async function () {
      keyring.setHdPath(`m/44'/60'/0'/0`);
      jest.spyOn(bridge, 'getPublicKey').mockRejectedValue('Some error');
      await expect(keyring.unlock()).rejects.toThrow(
        'Unlock your Ledger device and open the ETH app',
      );
    });
  });
=======
      it('does not update hdk.publicKey if updateHdk is false', async function () {
        // @ts-expect-error we want to bypass the publicKey property set method
        keyring.hdk = { publicKey: 'ABC' };
>>>>>>> 3a82a2bd

        jest.spyOn(bridge, 'getPublicKey').mockResolvedValue({
          publicKey:
            '04197ced33b63059074b90ddecb9400c45cbc86210a20317b539b8cae84e573342149c3384ae45f27db68e75823323e97e03504b73ecbc47f5922b9b8144345e5a',
          chainCode:
            'ba0fb16e01c463d1635ec36f5adeb93a838adcd1526656c55f828f1e34002a8b',
          address: fakeAccounts[1],
        });

        await keyring.unlock(`m/44'/60'/0'/1`, false);
        expect(keyring.hdk.publicKey).toBe('ABC');
      });

      it('unlocks with the set hdPath if a new one is not provided', async function () {
        keyring.setHdPath(`m/44'/60'/0'/0`);
        jest.spyOn(bridge, 'getPublicKey').mockResolvedValue(
          Promise.resolve({
            publicKey: '0x1234',
            chainCode: '0x1234',
            address: fakeAccounts[0],
          }),
        );
        const account = await keyring.unlock(undefined, false);
        expect(account).toBe(fakeAccounts[0]);
      });

      it('throws an error if the bridge getPublicKey method throws an error', async function () {
        keyring.setHdPath(`m/44'/60'/0'/0`);
        jest
          .spyOn(bridge, 'getPublicKey')
          .mockRejectedValue(new Error('Some error'));
        await expect(keyring.unlock()).rejects.toThrow('Some error');
      });

      it('throws an error when the bridge getPublicKey method throws an error and it is not an error type', async function () {
        keyring.setHdPath(`m/44'/60'/0'/0`);
        jest.spyOn(bridge, 'getPublicKey').mockRejectedValue('Some error');
        await expect(keyring.unlock()).rejects.toThrow('Unknown error');
      });
    });

    describe('addAccounts', function () {
      describe('with no arguments', function () {
        it('returns a single account', async function () {
          keyring.setAccountToUnlock(0);
          const accounts = await keyring.addAccounts();
          expect(accounts).toHaveLength(1);
        });
      });

      describe('with a numeric argument', function () {
        it('returns that number of accounts', async function () {
          keyring.setAccountToUnlock(0);
          const accounts = await keyring.addAccounts(5);
          expect(accounts).toHaveLength(5);
        });

        it('returns the expected accounts', async function () {
          keyring.setAccountToUnlock(0);
          const accounts = await keyring.addAccounts(3);
          expect(accounts[0]).toBe(fakeAccounts[0]);
          expect(accounts[1]).toBe(fakeAccounts[1]);
          expect(accounts[2]).toBe(fakeAccounts[2]);
        });
      });

      it('stores account details for bip44 accounts', async function () {
        keyring.setHdPath(`m/44'/60'/0'/0/0`);
        keyring.setAccountToUnlock(1);
        jest.spyOn(keyring, 'unlock').mockResolvedValue(fakeAccounts[0]);
        const accounts = await keyring.addAccounts(1);
        expect(keyring.accountDetails[accounts[0] as string]).toStrictEqual({
          bip44: true,
          hdPath: `m/44'/60'/1'/0/0`,
        });
      });

      it('stores account details for non-bip44 accounts', async function () {
        keyring.setHdPath(`m/44'/60'/0'`);
        keyring.setAccountToUnlock(2);
        const accounts = await keyring.addAccounts(1);
        expect(keyring.accountDetails[accounts[0] as string]).toStrictEqual({
          bip44: false,
          hdPath: `m/44'/60'/0'/2`,
        });
      });

      describe('when called multiple times', function () {
        it('does not remove existing accounts', async function () {
          keyring.setAccountToUnlock(0);
          await keyring.addAccounts(1);
          keyring.setAccountToUnlock(1);
          const accounts = await keyring.addAccounts(1);

          expect(accounts).toHaveLength(2);
          expect(accounts[0]).toBe(fakeAccounts[0]);
          expect(accounts[1]).toBe(fakeAccounts[1]);
        });
      });
    });

    describe('removeAccount', function () {
      describe('if the account exists', function () {
        it('removes that account', async function () {
          keyring.setAccountToUnlock(0);
          const accounts = await keyring.addAccounts();
          expect(accounts).toHaveLength(1);
          keyring.removeAccount(fakeAccounts[0]);
          const accountsAfterRemoval = await keyring.getAccounts();
          expect(accountsAfterRemoval).toHaveLength(0);
        });
      });

      describe('if the account does not exist', function () {
        it('throws an error', function () {
          const unexistingAccount =
            '0x0000000000000000000000000000000000000000';
          expect(() => {
            keyring.removeAccount(unexistingAccount);
          }).toThrow(`Address ${unexistingAccount} not found in this keyring`);
        });
      });
    });

    describe('getFirstPage', function () {
      it('sets the currentPage to 1', async function () {
        await keyring.getFirstPage();
        expect(keyring.page).toBe(1);
      });

      it('returns the list of accounts for current page', async function () {
        const accounts = await keyring.getFirstPage();

        expect(accounts).toHaveLength(keyring.perPage);
        expect(accounts[0]?.address).toBe(fakeAccounts[0]);
        expect(accounts[1]?.address).toBe(fakeAccounts[1]);
        expect(accounts[2]?.address).toBe(fakeAccounts[2]);
        expect(accounts[3]?.address).toBe(fakeAccounts[3]);
        expect(accounts[4]?.address).toBe(fakeAccounts[4]);
      });

      it('returns the list of accounts when isLedgerLiveHdPath is true', async function () {
        keyring.setHdPath(`m/44'/60'/0'/0/0`);
        jest.spyOn(keyring, 'unlock').mockResolvedValue(fakeAccounts[0]);
        const accounts = await keyring.getFirstPage();

        expect(accounts).toHaveLength(keyring.perPage);
        expect(accounts[0]?.address).toBe(
          '0xF30952A1c534CDE7bC471380065726fa8686dfB3',
        );
      });
    });

    describe('getNextPage', function () {
      it('returns the list of accounts for current page', async function () {
        const accounts = await keyring.getNextPage();
        expect(accounts).toHaveLength(keyring.perPage);
        expect(accounts[0]?.address).toBe(fakeAccounts[0]);
        expect(accounts[1]?.address).toBe(fakeAccounts[1]);
        expect(accounts[2]?.address).toBe(fakeAccounts[2]);
        expect(accounts[3]?.address).toBe(fakeAccounts[3]);
        expect(accounts[4]?.address).toBe(fakeAccounts[4]);
      });
    });

    describe('getPreviousPage', function () {
      it('returns the list of accounts for current page', async function () {
        // manually advance 1 page
        await keyring.getNextPage();
        const accounts = await keyring.getPreviousPage();

        expect(accounts).toHaveLength(keyring.perPage);
        expect(accounts[0]?.address).toBe(fakeAccounts[0]);
        expect(accounts[1]?.address).toBe(fakeAccounts[1]);
        expect(accounts[2]?.address).toBe(fakeAccounts[2]);
        expect(accounts[3]?.address).toBe(fakeAccounts[3]);
        expect(accounts[4]?.address).toBe(fakeAccounts[4]);
      });

      it('is able to go back to the previous page', async function () {
        // manually advance 1 page
        await keyring.getNextPage();
        const accounts = await keyring.getPreviousPage();

        expect(accounts).toHaveLength(keyring.perPage);
        expect(accounts[0]?.address).toBe(fakeAccounts[0]);
        expect(accounts[1]?.address).toBe(fakeAccounts[1]);
        expect(accounts[2]?.address).toBe(fakeAccounts[2]);
        expect(accounts[3]?.address).toBe(fakeAccounts[3]);
        expect(accounts[4]?.address).toBe(fakeAccounts[4]);
      });
    });

    describe('getAccounts', function () {
      const accountIndex = 5;
      let accounts: string[] = [];
      beforeEach(async function () {
        keyring.setAccountToUnlock(accountIndex);
        await keyring.addAccounts();
        accounts = await keyring.getAccounts();
      });

      it('returns an array of accounts', function () {
        expect(Array.isArray(accounts)).toBe(true);
        expect(accounts).toHaveLength(1);
      });

      it('returns the expected', function () {
        const expectedAccount = fakeAccounts[accountIndex];
        expect(accounts[0]).toStrictEqual(expectedAccount);
      });
    });

    describe('exportAccount', function () {
      it('throws an error because it is not supported', function () {
        expect(() => {
          keyring.exportAccount();
        }).toThrow('Not supported on this device');
      });
    });

    describe('forgetDevice', function () {
      it('clears the content of the keyring', async function () {
        // Add an account
        keyring.setAccountToUnlock(0);
        await keyring.addAccounts();

        // Wipe the keyring
        keyring.forgetDevice();

        const accounts = await keyring.getAccounts();

        expect(keyring.isUnlocked()).toBe(false);
        expect(accounts).toHaveLength(0);
      });
    });

    describe('attemptMakeApp', function () {
      it('calls the bridge attemptMakeApp method', async function () {
        jest.spyOn(bridge, 'attemptMakeApp').mockResolvedValue(true);

        await keyring.attemptMakeApp();

        // eslint-disable-next-line @typescript-eslint/unbound-method
        expect(bridge.attemptMakeApp).toHaveBeenCalledTimes(1);
      });
    });

    describe('updateTransportMethod', function () {
      describe('when bridge is connected', function () {
        it('calls the bridge updateTransportMethod method', async function () {
          jest.spyOn(bridge, 'updateTransportMethod').mockResolvedValue(true);

          await keyring.updateTransportMethod('some-transport');

          // eslint-disable-next-line @typescript-eslint/unbound-method
          expect(bridge.updateTransportMethod).toHaveBeenCalledTimes(1);
        });
      });
    });

    describe('signTransaction', function () {
      describe('using old versions of ethereumjs/tx', function () {
        it('passes serialized transaction to ledger and return signed tx', async function () {
          await basicSetupToUnlockOneAccount();
          jest
            .spyOn(keyring.bridge, 'deviceSignTransaction')
            .mockImplementation(async (params) => {
              expect(params).toStrictEqual({
                hdPath: "m/44'/60'/0'/0",
                tx: fakeTx.serialize().toString('hex'),
              });
              return { v: '0x1', r: '0x0', s: '0x0' };
            });

          jest.spyOn(fakeTx, 'verifySignature').mockReturnValue(true);

          const returnedTx = await keyring.signTransaction(
            fakeAccounts[0],
            fakeTx,
          );

          // eslint-disable-next-line @typescript-eslint/unbound-method
          expect(keyring.bridge.deviceSignTransaction).toHaveBeenCalled();
          expect(returnedTx).toHaveProperty('v');
          expect(returnedTx).toHaveProperty('r');
          expect(returnedTx).toHaveProperty('s');
        });
      });

      describe('using new versions of ethereumjs/tx', function () {
        it('passes correctly encoded legacy transaction to ledger and return signed tx', async function () {
          // Generated by signing newFakeTx with private key eee0290acfa88cf7f97be7525437db1624293f829b8a2cba380390618d62662b
          const expectedRSV = {
            v: '0x26',
            r: '0xf3a7718999d1b87beda810b25cc025153e74df0745279826b9b2f3d1d1b6318',
            s: '0x7e33bdfbf5272dc4f55649e9ba729849670171a68ef8c0fbeed3b879b90b8954',
          };

          await basicSetupToUnlockOneAccount();

          const signedNewFakeTx = TransactionFactory.fromTxData(
            {
              ...newFakeTx.toJSON(),
              ...expectedRSV,
            },
            { freeze: false },
          );

          jest
            .spyOn(TransactionFactory, 'fromTxData')
            .mockReturnValue(signedNewFakeTx);

          jest
            .spyOn(signedNewFakeTx, 'verifySignature')
            .mockImplementation(() => true);

          jest
            .spyOn(keyring.bridge, 'deviceSignTransaction')
            .mockImplementation(async (params) => {
              expect(params).toStrictEqual({
                hdPath: "m/44'/60'/0'/0",
                tx: Buffer.from(
                  RLP.encode(newFakeTx.getMessageToSign(false)),
                ).toString('hex'),
              });
              return expectedRSV;
            });

          const returnedTx = await keyring.signTransaction(
            fakeAccounts[0],
            newFakeTx,
          );

          // eslint-disable-next-line @typescript-eslint/unbound-method
          expect(keyring.bridge.deviceSignTransaction).toHaveBeenCalled();
          expect(returnedTx.toJSON()).toStrictEqual(signedNewFakeTx.toJSON());
        });

        it('passes correctly encoded EIP1559 transaction to ledger and return signed tx', async function () {
          // Generated by signing fakeTypeTwoTx with private key eee0290acfa88cf7f97be7525437db1624293f829b8a2cba380390618d62662b
          const expectedRSV = {
            v: '0x0',
            r: '0x5ffb3adeaec80e430e7a7b02d95c5108b6f09a0bdf3cf69869dc1b38d0fb8d3a',
            s: '0x28b234a5403d31564e18258df84c51a62683e3f54fa2b106fdc1a9058006a112',
          };

          await basicSetupToUnlockOneAccount();

          const signedFakeTypeTwoTx = TransactionFactory.fromTxData(
            {
              ...fakeTypeTwoTx.toJSON(),
              type: fakeTypeTwoTx.type,
              ...expectedRSV,
            },
            { common: commonEIP1559, freeze: false },
          );
          jest
            .spyOn(TransactionFactory, 'fromTxData')
            .mockReturnValue(signedFakeTypeTwoTx);
          jest
            .spyOn(signedFakeTypeTwoTx, 'verifySignature')
            .mockReturnValue(true);

          jest.spyOn(fakeTypeTwoTx, 'verifySignature').mockReturnValue(true);
          jest
            .spyOn(keyring.bridge, 'deviceSignTransaction')
            .mockImplementation(async (params) => {
              expect(params).toStrictEqual({
                hdPath: "m/44'/60'/0'/0",
                tx: fakeTypeTwoTx.getMessageToSign(false).toString('hex'),
              });
              return expectedRSV;
            });

          const returnedTx = await keyring.signTransaction(
            fakeAccounts[0],
            fakeTypeTwoTx,
          );

          // eslint-disable-next-line @typescript-eslint/unbound-method
          expect(keyring.bridge.deviceSignTransaction).toHaveBeenCalled();
          expect(returnedTx.toJSON()).toStrictEqual(
            signedFakeTypeTwoTx.toJSON(),
          );
        });
      });

      it('throws default error in signTransaction when unlockAccountByAddress returns undefined hdPath', async function () {
        await basicSetupToUnlockOneAccount();
        jest
          .spyOn(keyring, 'unlockAccountByAddress')
          .mockResolvedValue(undefined);

        await expect(
          keyring.signTransaction(fakeAccounts[0], fakeTx),
        ).rejects.toThrow('Ledger: Unknown error while signing transaction');
      });

      it('throws different error to the default one if the bridge error is an instance of the Error object', async function () {
        await basicSetupToUnlockOneAccount();
        jest
          .spyOn(keyring.bridge, 'deviceSignTransaction')
          .mockRejectedValue(new Error('some error'));

        await expect(
          keyring.signTransaction(fakeAccounts[0], fakeTx),
        ).rejects.toThrow('some error');
      });

      it('throws the default error if the bridge error is not an instance of the Error object', async function () {
        await basicSetupToUnlockOneAccount();
        jest
          .spyOn(keyring.bridge, 'deviceSignTransaction')
          .mockRejectedValue('some error');

        await expect(
          keyring.signTransaction(fakeAccounts[0], fakeTx),
        ).rejects.toThrow('Ledger: Unknown error while signing transaction');
      });

      it('throws an error if the signature is invalid', async function () {
        await basicSetupToUnlockOneAccount();
        jest
          .spyOn(keyring.bridge, 'deviceSignTransaction')
          .mockResolvedValue({ v: '0x1', r: '0x0', s: '0x0' });

        jest.spyOn(fakeTx, 'verifySignature').mockReturnValue(false);

        await expect(
          keyring.signTransaction(fakeAccounts[0], fakeTx),
        ).rejects.toThrow('Ledger: The transaction signature is not valid');
      });
    });

    describe('signPersonalMessage', function () {
      it('calls create a listener waiting for the iframe response', async function () {
        await basicSetupToUnlockOneAccount();
        jest
          .spyOn(keyring.bridge, 'deviceSignMessage')
          .mockImplementation(async (params) => {
            expect(params).toStrictEqual({
              hdPath: "m/44'/60'/0'/0",
              message: 'some message',
            });
            return { v: 1, r: '0x0', s: '0x0' };
          });

        jest
          .spyOn(sigUtil, 'recoverPersonalSignature')
          .mockReturnValue(fakeAccounts[0]);

        await keyring.signPersonalMessage(fakeAccounts[0], 'some message');

        // eslint-disable-next-line @typescript-eslint/unbound-method
        expect(keyring.bridge.deviceSignMessage).toHaveBeenCalled();
      });

      it('throws the default error in personal sign if the unlockAccountByAddress method returns an undefined hdPath', async function () {
        await basicSetupToUnlockOneAccount();
        jest
          .spyOn(keyring, 'unlockAccountByAddress')
          .mockResolvedValue(undefined);

        await expect(
          keyring.signPersonalMessage(fakeAccounts[0], 'fakeTx'),
        ).rejects.toThrow('Ledger: Unknown error while signing message');
      });

      it('throws an error in personal sign if the deviceSignTransaction rejects with an error', async function () {
        await basicSetupToUnlockOneAccount();
        jest
          .spyOn(keyring.bridge, 'deviceSignMessage')
          .mockRejectedValue(new Error('some error'));

        await expect(
          keyring.signPersonalMessage(fakeAccounts[0], 'fakeTx'),
        ).rejects.toThrow('some error');
      });

      it('throws default error in personal sign when deviceSignTransaction rejects with an error that is not an instance of Error object', async function () {
        await basicSetupToUnlockOneAccount();
        jest
          .spyOn(keyring.bridge, 'deviceSignMessage')
          .mockRejectedValue('some error');

        await expect(
          keyring.signPersonalMessage(fakeAccounts[0], 'fakeTx'),
        ).rejects.toThrow('Ledger: Unknown error while signing message');
      });

      it('throws an error if the signature does not match the address', async function () {
        await basicSetupToUnlockOneAccount();
        jest
          .spyOn(keyring.bridge, 'deviceSignMessage')
          .mockResolvedValue({ v: 1, r: '0x0', s: '0x0' });

        jest.spyOn(sigUtil, 'recoverPersonalSignature').mockReturnValue('0x0');

        await expect(
          keyring.signPersonalMessage(fakeAccounts[0], 'some message'),
        ).rejects.toThrow(
          'Ledger: The signature doesnt match the right address',
        );
      });
    });

    describe('signMessage', function () {
      it('calls create a listener waiting for the iframe response', async function () {
        await basicSetupToUnlockOneAccount();
        jest
          .spyOn(keyring.bridge, 'deviceSignMessage')
          .mockImplementation(async (params) => {
            expect(params).toStrictEqual({
              hdPath: "m/44'/60'/0'/0",
              message: 'some message',
            });
            return { v: 1, r: '0x0', s: '0x0' };
          });

        jest
          .spyOn(sigUtil, 'recoverPersonalSignature')
          .mockReturnValue(fakeAccounts[0]);

        await keyring.signMessage(fakeAccounts[0], 'some message');

        // eslint-disable-next-line @typescript-eslint/unbound-method
        expect(keyring.bridge.deviceSignMessage).toHaveBeenCalled();
      });
    });

    describe('unlockAccountByAddress', function () {
      it('unlocks the given account if found on device', async function () {
        await basicSetupToUnlockOneAccount();
        await keyring.unlockAccountByAddress(fakeAccounts[0]).then((hdPath) => {
          expect(hdPath).toBe("m/44'/60'/0'/0");
        });
      });

      it('rejects if the account is not found on device', async function () {
        const requestedAccount = fakeAccounts[0];
        const incorrectAccount = fakeAccounts[1];
        keyring.setAccountToUnlock(0);
        await keyring.addAccounts();
        jest.spyOn(keyring, 'unlock').mockResolvedValue(incorrectAccount);

        await expect(
          keyring.unlockAccountByAddress(requestedAccount),
        ).rejects.toThrow(
          `Ledger: Account ${fakeAccounts[0]} does not belong to the connected device`,
        );
      });

      it('throws an error if the account detail is not found', async function () {
        await basicSetupToUnlockOneAccount();
        keyring.accountDetails = {};
        await expect(
          keyring.unlockAccountByAddress(fakeAccounts[0]),
        ).rejects.toThrow(
          `Ledger: Account for address '${fakeAccounts[0]}' not found`,
        );
      });
    });

    describe('signTypedData', function () {
      // This data matches demo data is MetaMask's test dapp
      const fixtureData = {
        domain: {
          chainId: 1,
          name: 'Ether Mail',
          verifyingContract: '0xCcCCccccCCCCcCCCCCCcCcCccCcCCCcCcccccccC',
          version: '1',
        },
        message: {
          contents: 'Hello, Bob!',
          from: {
            name: 'Cow',
            wallets: [
              '0xCD2a3d9F938E13CD947Ec05AbC7FE734Df8DD826',
              '0xDeaDbeefdEAdbeefdEadbEEFdeadbeEFdEaDbeeF',
            ],
          },
          to: [
            {
              name: 'Bob',
              wallets: [
                '0xbBbBBBBbbBBBbbbBbbBbbbbBBbBbbbbBbBbbBBbB',
                '0xB0BdaBea57B0BDABeA57b0bdABEA57b0BDabEa57',
                '0xB0B0b0b0b0b0B000000000000000000000000000',
              ],
            },
          ],
        },
        primaryType: 'Mail' as const,
        types: {
          EIP712Domain: [
            { name: 'name', type: 'string' },
            { name: 'version', type: 'string' },
            { name: 'chainId', type: 'uint256' },
            { name: 'verifyingContract', type: 'address' },
          ],
          Group: [
            { name: 'name', type: 'string' },
            { name: 'members', type: 'Person[]' },
          ],
          Mail: [
            { name: 'from', type: 'Person' },
            { name: 'to', type: 'Person[]' },
            { name: 'contents', type: 'string' },
          ],
          Person: [
            { name: 'name', type: 'string' },
            { name: 'wallets', type: 'address[]' },
          ],
        },
      };
      const options = { version: 'V4' };

      beforeEach(async function () {
        jest
          .spyOn(keyring, 'unlockAccountByAddress')
          .mockResolvedValue(`m/44'/60'/15'`);
        await basicSetupToUnlockOneAccount(15);
      });

      it('resolves properly when called', async function () {
        jest
          .spyOn(keyring.bridge, 'deviceSignTypedData')
          .mockImplementation(async () => ({
            v: 27,
            r: '72d4e38a0e582e09a620fd38e236fe687a1ec782206b56d576f579c026a7e5b9',
            s: '46759735981cd0c3efb02d36df28bb2feedfec3d90e408efc93f45b894946e32',
          }));

        const result = await keyring.signTypedData(
          fakeAccounts[15],
          fixtureData,
          options,
        );
        expect(result).toBe(
          '0x72d4e38a0e582e09a620fd38e236fe687a1ec782206b56d576f579c026a7e5b946759735981cd0c3efb02d36df28bb2feedfec3d90e408efc93f45b894946e321b',
        );
      });

      it('throws error when address does not match', async function () {
        jest
          .spyOn(keyring.bridge, 'deviceSignTypedData')
          // Changing v to 28 should cause a validation error
          .mockImplementation(async () => ({
            v: 28,
            r: '72d4e38a0e582e09a620fd38e236fe687a1ec782206b56d576f579c026a7e5b9',
            s: '46759735981cd0c3efb02d36df28bb2feedfec3d90e408efc93f45b894946e32',
          }));

        await expect(
          keyring.signTypedData(fakeAccounts[15], fixtureData, options),
        ).rejects.toThrow(
          'Ledger: The signature doesnt match the right address',
        );
      });

      it('throws an error if the signTypedData version is not v4', async function () {
        await expect(
          keyring.signTypedData(fakeAccounts[0], fixtureData, {
            version: 'V3',
          }),
        ).rejects.toThrow(
          'Ledger: Only version 4 of typed data signing is supported',
        );
      });

      it('throws an error if the version is not provided', async function () {
        await expect(
          keyring.signTypedData(fakeAccounts[0], fixtureData),
        ).rejects.toThrow(
          'Ledger: Only version 4 of typed data signing is supported',
        );
      });

      it('throws an error if the hdPath is not found', async function () {
        jest
          .spyOn(keyring, 'unlockAccountByAddress')
          .mockResolvedValue(undefined);
        await expect(
          keyring.signTypedData(fakeAccounts[0], fixtureData, options),
        ).rejects.toThrow('Ledger: Unknown error while signing message');
      });

      it('throws an error when deviceSignTypedData rejects with an error', async function () {
        jest
          .spyOn(keyring.bridge, 'deviceSignTypedData')
          .mockRejectedValue(new Error('some error'));

        await expect(
          keyring.signTypedData(fakeAccounts[15], fixtureData, options),
        ).rejects.toThrow('some error');
      });

      it('throws default error when deviceSignTypedData reject with an error that is not an instance of Error object', async function () {
        jest
          .spyOn(keyring.bridge, 'deviceSignTypedData')
          .mockRejectedValue('some error');

        await expect(
          keyring.signTypedData(fakeAccounts[15], fixtureData, options),
        ).rejects.toThrow('Ledger: Unknown error while signing message');
      });

      it('returns signature when recoveryId length < 2', async function () {
        jest.spyOn(keyring.bridge, 'deviceSignTypedData').mockResolvedValue({
          v: 0,
          r: '72d4e38a0e582e09a620fd38e236fe687a1ec782206b56d576f579c026a7e5b9',
          s: '46759735981cd0c3efb02d36df28bb2feedfec3d90e408efc93f45b894946e32',
        });
        const result = await keyring.signTypedData(
          fakeAccounts[15],
          fixtureData,
          options,
        );
        expect(result).toBe(
          '0x72d4e38a0e582e09a620fd38e236fe687a1ec782206b56d576f579c026a7e5b946759735981cd0c3efb02d36df28bb2feedfec3d90e408efc93f45b894946e3200',
        );
      });
    });

    describe('destroy', function () {
      it('calls the destroy bridge method', async function () {
        jest.spyOn(keyring.bridge, 'destroy').mockResolvedValue(undefined);

        await keyring.destroy();

        // eslint-disable-next-line @typescript-eslint/unbound-method
        expect(bridge.destroy).toHaveBeenCalled();
      });
    });
  });
});<|MERGE_RESOLUTION|>--- conflicted
+++ resolved
@@ -330,20 +330,17 @@
         expect(keyring.hdk.publicKey).not.toBe('ABC');
       });
 
-<<<<<<< HEAD
-    it('throws an error when the bridge getPublicKey method throws an error and it is not an error type', async function () {
-      keyring.setHdPath(`m/44'/60'/0'/0`);
-      jest.spyOn(bridge, 'getPublicKey').mockRejectedValue('Some error');
-      await expect(keyring.unlock()).rejects.toThrow(
-        'Unlock your Ledger device and open the ETH app',
-      );
-    });
-  });
-=======
+      it('throws an error when the bridge getPublicKey method throws an error and it is not an error type', async function () {
+        keyring.setHdPath(`m/44'/60'/0'/0`);
+        jest.spyOn(bridge, 'getPublicKey').mockRejectedValue('Some error');
+        await expect(keyring.unlock()).rejects.toThrow(
+          'Unlock your Ledger device and open the ETH app',
+        );
+      });
+    
       it('does not update hdk.publicKey if updateHdk is false', async function () {
         // @ts-expect-error we want to bypass the publicKey property set method
         keyring.hdk = { publicKey: 'ABC' };
->>>>>>> 3a82a2bd
 
         jest.spyOn(bridge, 'getPublicKey').mockResolvedValue({
           publicKey:
